# pylint: disable=wildcard-import, unused-wildcard-import
from oscar.apps.address.abstract_models import (
    AbstractBillingAddress,
    AbstractShippingAddress,
)
from oscar.apps.order.abstract_models import *
from oscar.core.loading import is_model_registered

<<<<<<< HEAD
__all__ = []
=======
__all__ = ["PaymentEventQuantity", "ShippingEventQuantity"]
>>>>>>> cb93f5ef


if not is_model_registered("order", "Order"):

    class Order(AbstractOrder):
        pass

    __all__.append("Order")


if not is_model_registered("order", "OrderNote"):

    class OrderNote(AbstractOrderNote):
        pass

    __all__.append("OrderNote")


if not is_model_registered("order", "OrderStatusChange"):

    class OrderStatusChange(AbstractOrderStatusChange):
        pass

    __all__.append("OrderStatusChange")


if not is_model_registered("order", "CommunicationEvent"):

    class CommunicationEvent(AbstractCommunicationEvent):
        pass

    __all__.append("CommunicationEvent")


if not is_model_registered("order", "ShippingAddress"):

    class ShippingAddress(AbstractShippingAddress):
        pass

    __all__.append("ShippingAddress")


if not is_model_registered("order", "BillingAddress"):

    class BillingAddress(AbstractBillingAddress):
        pass

    __all__.append("BillingAddress")


if not is_model_registered("order", "Line"):

    class Line(AbstractLine):
        pass

    __all__.append("Line")


if not is_model_registered("order", "LinePrice"):

    class LinePrice(AbstractLinePrice):
        pass

    __all__.append("LinePrice")


if not is_model_registered("order", "LineAttribute"):

    class LineAttribute(AbstractLineAttribute):
        pass

    __all__.append("LineAttribute")


if not is_model_registered("order", "ShippingEvent"):

    class ShippingEvent(AbstractShippingEvent):
        pass

    __all__.append("ShippingEvent")


if not is_model_registered("order", "ShippingEventType"):

<<<<<<< HEAD
if not is_model_registered('order', 'ShippingEventQuantity'):
    class ShippingEventQuantity(AbstractShippingEventQuantity):
        pass

    __all__.append('ShippingEventQuantity')


if not is_model_registered('order', 'ShippingEventType'):
=======
>>>>>>> cb93f5ef
    class ShippingEventType(AbstractShippingEventType):
        pass

    __all__.append("ShippingEventType")


if not is_model_registered("order", "PaymentEvent"):

    class PaymentEvent(AbstractPaymentEvent):
        pass

    __all__.append("PaymentEvent")


if not is_model_registered("order", "PaymentEventType"):

<<<<<<< HEAD
if not is_model_registered('order', 'PaymentEventQuantity'):
    class PaymentEventQuantity(AbstractPaymentEventQuantity):
        pass

    __all__.append('PaymentEventQuantity')


if not is_model_registered('order', 'PaymentEventType'):
=======
>>>>>>> cb93f5ef
    class PaymentEventType(AbstractPaymentEventType):
        pass

    __all__.append("PaymentEventType")


if not is_model_registered("order", "OrderDiscount"):

    class OrderDiscount(AbstractOrderDiscount):
        pass

    __all__.append("OrderDiscount")


if not is_model_registered("order", "OrderLineDiscount"):

    class OrderLineDiscount(AbstractOrderLineDiscount):
        pass

    __all__.append("OrderLineDiscount")


if not is_model_registered("order", "Surcharge"):

    class Surcharge(AbstractSurcharge):
        pass

    __all__.append("Surcharge")<|MERGE_RESOLUTION|>--- conflicted
+++ resolved
@@ -6,11 +6,8 @@
 from oscar.apps.order.abstract_models import *
 from oscar.core.loading import is_model_registered
 
-<<<<<<< HEAD
+# __all__ = ["PaymentEventQuantity", "ShippingEventQuantity"]
 __all__ = []
-=======
-__all__ = ["PaymentEventQuantity", "ShippingEventQuantity"]
->>>>>>> cb93f5ef
 
 
 if not is_model_registered("order", "Order"):
@@ -93,19 +90,14 @@
     __all__.append("ShippingEvent")
 
 
-if not is_model_registered("order", "ShippingEventType"):
-
-<<<<<<< HEAD
-if not is_model_registered('order', 'ShippingEventQuantity'):
+if not is_model_registered("order", "ShippingEventQuantity"):
     class ShippingEventQuantity(AbstractShippingEventQuantity):
         pass
 
-    __all__.append('ShippingEventQuantity')
+    __all__.append("ShippingEventQuantity")
 
 
-if not is_model_registered('order', 'ShippingEventType'):
-=======
->>>>>>> cb93f5ef
+if not is_model_registered("order", "ShippingEventType"):
     class ShippingEventType(AbstractShippingEventType):
         pass
 
@@ -120,19 +112,14 @@
     __all__.append("PaymentEvent")
 
 
-if not is_model_registered("order", "PaymentEventType"):
-
-<<<<<<< HEAD
-if not is_model_registered('order', 'PaymentEventQuantity'):
+if not is_model_registered("order", "PaymentEventQuantity"):
     class PaymentEventQuantity(AbstractPaymentEventQuantity):
         pass
 
-    __all__.append('PaymentEventQuantity')
+    __all__.append("PaymentEventQuantity")
 
 
-if not is_model_registered('order', 'PaymentEventType'):
-=======
->>>>>>> cb93f5ef
+if not is_model_registered("order", "PaymentEventType"):
     class PaymentEventType(AbstractPaymentEventType):
         pass
 
