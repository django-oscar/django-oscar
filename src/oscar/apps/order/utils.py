--- conflicted
+++ resolved
@@ -5,13 +5,8 @@
 from django.db import transaction
 from django.utils.translation import ugettext_lazy as _
 
-<<<<<<< HEAD
-from oscar.core.loading import get_class, get_model
-=======
 from oscar.apps.order.signals import order_placed
-from oscar.core.compat import user_is_authenticated
 from oscar.core.loading import get_model
->>>>>>> 9dbb783f
 
 from . import exceptions
 
