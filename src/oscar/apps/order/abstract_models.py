--- conflicted
+++ resolved
@@ -33,14 +33,11 @@
         _("Order number"), max_length=128, db_index=True, unique=True
     )
 
-<<<<<<< HEAD
-=======
-    # We track the site that each order is placed within
-    site = models.ForeignKey(
-        "sites.Site", verbose_name=_("Site"), null=True, on_delete=models.SET_NULL
-    )
-
->>>>>>> cb93f5ef
+    # # We track the site that each order is placed within
+    # site = models.ForeignKey(
+    #     "sites.Site", verbose_name=_("Site"), null=True, on_delete=models.SET_NULL
+    # )
+
     basket = models.ForeignKey(
         "basket.Basket",
         verbose_name=_("Basket"),
@@ -999,13 +996,8 @@
     # that was used for this event.
     reference = models.CharField(_("Reference"), max_length=128, blank=True)
     lines = models.ManyToManyField(
-<<<<<<< HEAD
-        'order.Line', through='order.PaymentEventQuantity',
-        verbose_name=_("Lines"))
-=======
-        "order.Line", through="PaymentEventQuantity", verbose_name=_("Lines")
-    )
->>>>>>> cb93f5ef
+        "order.Line", through="order.PaymentEventQuantity", verbose_name=_("Lines")
+    )
     event_type = models.ForeignKey(
         "order.PaymentEventType", on_delete=models.CASCADE, verbose_name=_("Event Type")
     )
@@ -1056,12 +1048,8 @@
     quantity = models.PositiveIntegerField(_("Quantity"))
 
     class Meta:
-<<<<<<< HEAD
-        abstract = True
-        app_label = 'order'
-=======
-        app_label = "order"
->>>>>>> cb93f5ef
+        abstract = True
+        app_label = "order"
         verbose_name = _("Payment Event Quantity")
         verbose_name_plural = _("Payment Event Quantities")
         unique_together = ("event", "line")
@@ -1083,16 +1071,11 @@
         verbose_name=_("Order"),
     )
     lines = models.ManyToManyField(
-<<<<<<< HEAD
-        'order.Line', related_name='shipping_events',
-        through='order.ShippingEventQuantity', verbose_name=_("Lines"))
-=======
         "order.Line",
         related_name="shipping_events",
-        through="ShippingEventQuantity",
+        through="order.ShippingEventQuantity",
         verbose_name=_("Lines"),
     )
->>>>>>> cb93f5ef
     event_type = models.ForeignKey(
         "order.ShippingEventType",
         on_delete=models.CASCADE,
@@ -1147,12 +1130,8 @@
     quantity = models.PositiveIntegerField(_("Quantity"))
 
     class Meta:
-<<<<<<< HEAD
-        abstract = True
-        app_label = 'order'
-=======
-        app_label = "order"
->>>>>>> cb93f5ef
+        abstract = True
+        app_label = "order"
         verbose_name = _("Shipping Event Quantity")
         verbose_name_plural = _("Shipping Event Quantities")
         unique_together = ("event", "line")
