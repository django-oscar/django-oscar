--- conflicted
+++ resolved
@@ -1,6 +1,7 @@
 import logging
 
 from django.conf import settings
+# from django.contrib.sites.models import Site
 from django.core.exceptions import ImproperlyConfigured
 from django.core.mail import EmailMessage, EmailMultiAlternatives
 
@@ -170,12 +171,8 @@
         """
         Return context that is common to all emails
         """
-<<<<<<< HEAD
-        return {'site': 'please override this :)'}
-=======
         request = kwargs.get("request")
-        return dict(kwargs, site=Site.objects.get_current(request))
->>>>>>> cb93f5ef
+        return dict(kwargs, site="please override this :)")
 
     def get_messages(self, event_code, extra_context=None):
         """
