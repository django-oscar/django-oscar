--- conflicted
+++ resolved
@@ -117,28 +117,22 @@
                 if field_name in self.fields:
                     del self.fields[field_name]
         else:
-<<<<<<< HEAD
-            for field_name in ['num_in_stock']:
-=======
-            for field_name in ["price", "num_in_stock"]:
->>>>>>> cb93f5ef
+            for field_name in [
+                # "price",
+                "num_in_stock"
+            ]:
                 if field_name in self.fields:
                     self.fields[field_name].required = True
 
     class Meta:
         model = StockRecord
         fields = [
-<<<<<<< HEAD
-            'partner_sku',
-            'num_in_stock', 'low_stock_threshold',
-=======
-            "partner",
+            # "partner",
             "partner_sku",
-            "price_currency",
-            "price",
+            # "price_currency",
+            # "price",
             "num_in_stock",
             "low_stock_threshold",
->>>>>>> cb93f5ef
         ]
 
 
