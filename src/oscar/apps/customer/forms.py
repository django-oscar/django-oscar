import datetime
import string

from django import forms
from django.conf import settings
from django.contrib.auth import forms as auth_forms
from django.contrib.auth.forms import AuthenticationForm
from django.contrib.auth.password_validation import validate_password
from django.core.exceptions import ValidationError, ImproperlyConfigured
from django.utils.crypto import get_random_string
from django.utils.http import url_has_allowed_host_and_scheme
from django.utils.translation import gettext_lazy as _
from django.utils.translation import pgettext_lazy

from oscar.apps.customer.utils import get_password_reset_url, normalise_email
from oscar.core.compat import existing_user_fields, get_user_model
from oscar.core.loading import get_class, get_model, get_profile_class
from oscar.core.utils import datetime_combine
from oscar.forms import widgets

CustomerDispatcher = get_class("customer.utils", "CustomerDispatcher")
ProductAlert = get_model("customer", "ProductAlert")
User = get_user_model()


def generate_username():
    letters = string.ascii_letters
    allowed_chars = letters + string.digits + "_"
    uname = get_random_string(length=30, allowed_chars=allowed_chars)
    try:
        User.objects.get(username=uname)
        return generate_username()
    except User.DoesNotExist:
        return uname


class PasswordResetForm(auth_forms.PasswordResetForm):
    """
    This form takes the same structure as its parent from :py:mod:`django.contrib.auth`
    """

    def save(self, *args, domain_override=None, request=None, **kwargs):
        """
        Generates a one-use only link for resetting password and sends to the
        user.
        """
<<<<<<< HEAD
        # fixme
        raise ImproperlyConfigured("Please override this :)")
        # site = get_current_site(request)
        # if domain_override is not None:
        #     site.domain = site.name = domain_override
        # for user in self.get_users(self.cleaned_data['email']):
        #     self.send_password_reset_email(site, user)
=======
        site = get_current_site(request)
        if domain_override is not None:
            site.domain = site.name = domain_override
        for user in self.get_users(self.cleaned_data["email"]):
            self.send_password_reset_email(site, user, request)
>>>>>>> cb93f5ef

    def send_password_reset_email(self, site, user, request=None):
        extra_context = {
            "user": user,
            "site": site,
            "reset_url": get_password_reset_url(user),
            "request": request,
        }
        CustomerDispatcher().send_password_reset_email_for_user(user, extra_context)


class EmailAuthenticationForm(AuthenticationForm):
    """
    Extends the standard django AuthenticationForm, to support 75 character
    usernames. 75 character usernames are needed to support the EmailOrUsername
    authentication backend.
    """

    username = forms.EmailField(label=_("Email address"))
    redirect_url = forms.CharField(widget=forms.HiddenInput, required=False)

    def __init__(self, host, *args, **kwargs):
        self.host = host
        super().__init__(*args, **kwargs)

    def clean_redirect_url(self):
        url = self.cleaned_data["redirect_url"].strip()
        if url and url_has_allowed_host_and_scheme(url, self.host):
            return url


class ConfirmPasswordForm(forms.Form):
    """
    Extends the standard django AuthenticationForm, to support 75 character
    usernames. 75 character usernames are needed to support the EmailOrUsername
    authentication backend.
    """

    password = forms.CharField(label=_("Password"), widget=forms.PasswordInput)

    def __init__(self, user, *args, **kwargs):
        super().__init__(*args, **kwargs)
        self.user = user

    def clean_password(self):
        password = self.cleaned_data["password"]
        if not self.user.check_password(password):
            raise forms.ValidationError(_("The entered password is not valid!"))
        return password


class EmailUserCreationForm(forms.ModelForm):
    email = forms.EmailField(label=_("Email address"))
    password1 = forms.CharField(label=_("Password"), widget=forms.PasswordInput)
    password2 = forms.CharField(label=_("Confirm password"), widget=forms.PasswordInput)
    redirect_url = forms.CharField(widget=forms.HiddenInput, required=False)

    class Meta:
        model = User
        fields = ("email",)

    def __init__(self, *args, host=None, **kwargs):
        self.host = host
        super().__init__(*args, **kwargs)

    def _post_clean(self):
        super()._post_clean()
        password = self.cleaned_data.get("password2")
        # Validate after self.instance is updated with form data
        # otherwise validators can't access email
        # see django.contrib.auth.forms.UserCreationForm
        if password:
            try:
                validate_password(password, self.instance)
            except forms.ValidationError as error:
                self.add_error("password2", error)

    def clean_email(self):
        """
        Checks for existing users with the supplied email address.
        """
        email = normalise_email(self.cleaned_data["email"])
        if User._default_manager.filter(email__iexact=email).exists():
            raise forms.ValidationError(
                _("A user with that email address already exists")
            )
        return email

    def clean_password2(self):
        password1 = self.cleaned_data.get("password1", "")
        password2 = self.cleaned_data.get("password2", "")
        if password1 != password2:
            raise forms.ValidationError(_("The two password fields didn't match."))
        return password2

    def clean_redirect_url(self):
        url = self.cleaned_data["redirect_url"].strip()
        if url and url_has_allowed_host_and_scheme(url, self.host):
            return url
        return settings.LOGIN_REDIRECT_URL

    def save(self, commit=True):
        user = super().save(commit=False)
        user.set_password(self.cleaned_data["password1"])

        if "username" in [f.name for f in User._meta.fields]:
            user.username = generate_username()
        if commit:
            user.save()
        return user


class OrderSearchForm(forms.Form):
    date_from = forms.DateField(
        required=False,
        label=pgettext_lazy("start date", "From"),
        widget=widgets.DatePickerInput(),
    )
    date_to = forms.DateField(
        required=False,
        label=pgettext_lazy("end date", "To"),
        widget=widgets.DatePickerInput(),
    )
    order_number = forms.CharField(required=False, label=_("Order number"))

    def clean(self):
        if self.is_valid() and not any(
            [
                self.cleaned_data["date_from"],
                self.cleaned_data["date_to"],
                self.cleaned_data["order_number"],
            ]
        ):
            raise forms.ValidationError(_("At least one field is required."))
        return super().clean()

    def description(self):
        """
        Uses the form's data to build a useful description of what orders
        are listed.
        """
        if not self.is_bound or not self.is_valid():
            return _("All orders")
        else:
            date_from = self.cleaned_data["date_from"]
            date_to = self.cleaned_data["date_to"]
            order_number = self.cleaned_data["order_number"]
            return self._orders_description(date_from, date_to, order_number)

    def _orders_description(self, date_from, date_to, order_number):
        if date_from and date_to:
            if order_number:
                desc = _(
                    "Orders placed between %(date_from)s and "
                    "%(date_to)s and order number containing "
                    "%(order_number)s"
                )
            else:
                desc = _("Orders placed between %(date_from)s and% (date_to)s")
        elif date_from:
            if order_number:
                desc = _(
                    "Orders placed since %(date_from)s and "
                    "order number containing %(order_number)s"
                )
            else:
                desc = _("Orders placed since %(date_from)s")
        elif date_to:
            if order_number:
                desc = _(
                    "Orders placed until %(date_to)s and "
                    "order number containing %(order_number)s"
                )
            else:
                desc = _("Orders placed until %(date_to)s")
        elif order_number:
            desc = _("Orders with order number containing %(order_number)s")
        else:
            return None
        params = {
            "date_from": date_from,
            "date_to": date_to,
            "order_number": order_number,
        }
        return desc % params

    def get_filters(self):
        date_from = self.cleaned_data["date_from"]
        date_to = self.cleaned_data["date_to"]
        order_number = self.cleaned_data["order_number"]
        kwargs = {}
        if date_from:
            kwargs["date_placed__gte"] = datetime_combine(date_from, datetime.time.min)
        if date_to:
            kwargs["date_placed__lte"] = datetime_combine(date_to, datetime.time.max)
        if order_number:
            kwargs["number__contains"] = order_number
        return kwargs


class UserForm(forms.ModelForm):
    def __init__(self, user, *args, **kwargs):
        self.user = user
        kwargs["instance"] = user
        super().__init__(*args, **kwargs)
        if "email" in self.fields:
            self.fields["email"].required = True

    def clean_email(self):
        """
        Make sure that the email address is always unique as it is
        used instead of the username. This is necessary because the
        uniqueness of email addresses is *not* enforced on the model
        level in ``django.contrib.auth.models.User``.
        """
        email = normalise_email(self.cleaned_data["email"])
        if (
            User._default_manager.filter(email__iexact=email)
            .exclude(id=self.user.id)
            .exists()
        ):
            raise ValidationError(_("A user with this email address already exists"))
        # Save the email unaltered
        return email

    class Meta:
        model = User
        fields = existing_user_fields(["first_name", "last_name", "email"])


Profile = get_profile_class()
if Profile:

    class UserAndProfileForm(forms.ModelForm):
        def __init__(self, user, *args, **kwargs):
            try:
                instance = Profile.objects.get(user=user)
            except Profile.DoesNotExist:
                # User has no profile, try a blank one
                instance = Profile(user=user)
            kwargs["instance"] = instance

            super().__init__(*args, **kwargs)

            # Get profile field names to help with ordering later
            profile_field_names = list(self.fields.keys())

            # Get user field names (we look for core user fields first)
            core_field_names = set([f.name for f in User._meta.fields])
            user_field_names = ["email"]
            for field_name in ("first_name", "last_name"):
                if field_name in core_field_names:
                    user_field_names.append(field_name)
            user_field_names.extend(User._meta.additional_fields)

            # Store user fields so we know what to save later
            self.user_field_names = user_field_names

            # Add additional user form fields
            additional_fields = forms.fields_for_model(User, fields=user_field_names)
            self.fields.update(additional_fields)

            # Ensure email is required and initialised correctly
            self.fields["email"].required = True

            # Set initial values
            for field_name in user_field_names:
                self.fields[field_name].initial = getattr(user, field_name)

            # Ensure order of fields is email, user fields then profile fields
            self.field_order = user_field_names + profile_field_names
            self.order_fields(self.field_order)

        class Meta:
            model = Profile
            # pylint: disable=modelform-uses-exclude
            exclude = ("user",)

        def clean_email(self):
            email = normalise_email(self.cleaned_data["email"])

            users_with_email = User._default_manager.filter(
                email__iexact=email
            ).exclude(id=self.instance.user.id)
            if users_with_email.exists():
                raise ValidationError(
                    _("A user with this email address already exists")
                )
            return email

        def save(self, *args, **kwargs):
            user = self.instance.user

            # Save user also
            for field_name in self.user_field_names:
                setattr(user, field_name, self.cleaned_data[field_name])
            user.save()

            return super().save(*args, **kwargs)

    ProfileForm = UserAndProfileForm
else:
    ProfileForm = UserForm


class ProductAlertForm(forms.ModelForm):
    email = forms.EmailField(
        required=True,
        label=_("Send notification to"),
        widget=forms.TextInput(attrs={"placeholder": _("Enter your email")}),
    )

    def __init__(self, user, product, *args, **kwargs):
        self.user = user
        self.product = product
        super().__init__(*args, **kwargs)

        # Only show email field to unauthenticated users
        if user and user.is_authenticated:
            self.fields["email"].widget = forms.HiddenInput()
            self.fields["email"].required = False

    def save(self, commit=True):
        alert = super().save(commit=False)
        if self.user.is_authenticated:
            alert.user = self.user
        alert.product = self.product
        if commit:
            alert.save()
        return alert

    def clean(self):
        cleaned_data = self.cleaned_data
        email = cleaned_data.get("email")
        if email:
            try:
                ProductAlert.objects.get(
                    product=self.product,
                    email__iexact=email,
                    status=ProductAlert.ACTIVE,
                )
            except ProductAlert.DoesNotExist:
                pass
            else:
                raise forms.ValidationError(
                    _("There is already an active stock alert for %s") % email
                )

            # Check that the email address hasn't got other unconfirmed alerts.
            # If they do then we don't want to spam them with more until they
            # have confirmed or cancelled the existing alert.
            if ProductAlert.objects.filter(
                email__iexact=email, status=ProductAlert.UNCONFIRMED
            ).count():
                raise forms.ValidationError(
                    _(
                        "%s has been sent a confirmation email for another product "
                        "alert on this site. Please confirm or cancel that request "
                        "before signing up for more alerts."
                    )
                    % email
                )
        elif self.user.is_authenticated:
            try:
                ProductAlert.objects.get(
                    product=self.product, user=self.user, status=ProductAlert.ACTIVE
                )
            except ProductAlert.DoesNotExist:
                pass
            else:
                raise forms.ValidationError(
                    _("You already have an active alert for this product")
                )
        return cleaned_data

    class Meta:
        model = ProductAlert
        fields = ["email"]<|MERGE_RESOLUTION|>--- conflicted
+++ resolved
@@ -44,21 +44,13 @@
         Generates a one-use only link for resetting password and sends to the
         user.
         """
-<<<<<<< HEAD
         # fixme
         raise ImproperlyConfigured("Please override this :)")
         # site = get_current_site(request)
         # if domain_override is not None:
         #     site.domain = site.name = domain_override
-        # for user in self.get_users(self.cleaned_data['email']):
-        #     self.send_password_reset_email(site, user)
-=======
-        site = get_current_site(request)
-        if domain_override is not None:
-            site.domain = site.name = domain_override
-        for user in self.get_users(self.cleaned_data["email"]):
-            self.send_password_reset_email(site, user, request)
->>>>>>> cb93f5ef
+        # for user in self.get_users(self.cleaned_data["email"]):
+        #     self.send_password_reset_email(site, user, request)
 
     def send_password_reset_email(self, site, user, request=None):
         extra_context = {
