--- conflicted
+++ resolved
@@ -6,12 +6,9 @@
 from django.http import HttpResponseRedirect
 from django.urls import NoReverseMatch, reverse
 
-<<<<<<< HEAD
-=======
 from oscar.apps.checkout.signals import post_checkout
-from oscar.core.compat import user_is_authenticated
->>>>>>> 9dbb783f
 from oscar.core.loading import get_class, get_model
+
 
 OrderCreator = get_class('order.utils', 'OrderCreator')
 Dispatcher = get_class('customer.utils', 'Dispatcher')
@@ -51,6 +48,7 @@
     communication_type_code = 'ORDER_PLACED'
 
     view_signal = post_checkout
+    
 
     # Payment handling methods
     # ------------------------
