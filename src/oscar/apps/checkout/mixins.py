import logging

from django.core.exceptions import ObjectDoesNotExist, ImproperlyConfigured
from django.http import HttpResponseRedirect
from django.urls import NoReverseMatch, reverse

from oscar.apps.checkout.signals import post_checkout
from oscar.core.loading import get_class, get_model

OrderCreator = get_class("order.utils", "OrderCreator")
OrderDispatcher = get_class("order.utils", "OrderDispatcher")
CheckoutSessionMixin = get_class("checkout.session", "CheckoutSessionMixin")
BillingAddress = get_model("order", "BillingAddress")
ShippingAddress = get_model("order", "ShippingAddress")
OrderNumberGenerator = get_class("order.utils", "OrderNumberGenerator")
PaymentEventType = get_model("order", "PaymentEventType")
PaymentEvent = get_model("order", "PaymentEvent")
PaymentEventQuantity = get_model("order", "PaymentEventQuantity")
UserAddress = get_model("address", "UserAddress")
Basket = get_model("basket", "Basket")

# Standard logger for checkout events
logger = logging.getLogger("oscar.checkout")


class OrderPlacementMixin(CheckoutSessionMixin):
    """
    Mixin which provides functionality for placing orders.

    Any view class which needs to place an order should use this mixin.
    """

    # Any payment sources should be added to this list as part of the
    # handle_payment method.  If the order is placed successfully, then
    # they will be persisted. We need to have the order instance before the
    # payment sources can be saved.
    _payment_sources = None

    # Any payment events should be added to this list as part of the
    # handle_payment method.
    _payment_events = None

    view_signal = post_checkout

    # Payment handling methods
    # ------------------------

    def handle_payment(self, order_number, total, **kwargs):
        """
        Handle any payment processing and record payment sources and events.

        This method is designed to be overridden within your project.  The
        default is to do nothing as payment is domain-specific.

        This method is responsible for handling payment and recording the
        payment sources (using the add_payment_source method) and payment
        events (using add_payment_event) so they can be
        linked to the order when it is saved later on.
        """

    def add_payment_source(self, source):
        """
        Record a payment source for this order
        """
        if self._payment_sources is None:
            self._payment_sources = []
        self._payment_sources.append(source)

    def add_payment_event(self, event_type_name, amount, reference=""):
        """
        Record a payment event for creation once the order is placed
        """
        event_type, __ = PaymentEventType.objects.get_or_create(name=event_type_name)
        # We keep a local cache of (unsaved) payment events
        if self._payment_events is None:
            self._payment_events = []
        event = PaymentEvent(event_type=event_type, amount=amount, reference=reference)
        self._payment_events.append(event)

    # Placing order methods
    # ---------------------

    def generate_order_number(self, basket):
        """
        Return a new order number
        """
        return OrderNumberGenerator().order_number(basket)

    def handle_order_placement(
        self,
        order_number,
        user,
        basket,
        shipping_address,
        shipping_method,
        shipping_charge,
        billing_address,
        order_total,
        surcharges=None,
        **kwargs
    ):
        """
        Write out the order models and return the appropriate HTTP response

        We deliberately pass the basket in here as the one tied to the request
        isn't necessarily the correct one to use in placing the order.  This
        can happen when a basket gets frozen.
        """
        order = self.place_order(
            order_number=order_number,
            user=user,
            basket=basket,
            shipping_address=shipping_address,
            shipping_method=shipping_method,
            shipping_charge=shipping_charge,
            order_total=order_total,
            billing_address=billing_address,
            surcharges=surcharges,
            **kwargs
        )
        basket.submit()
        return self.handle_successful_order(order)

    def place_order(
        self,
        order_number,
        user,
        basket,
        shipping_address,
        shipping_method,
        shipping_charge,
        order_total,
        billing_address=None,
        surcharges=None,
        **kwargs
    ):
        """
        Writes the order out to the DB including the payment models
        """
        # Create saved shipping address instance from passed in unsaved
        # instance
        shipping_address = self.create_shipping_address(user, shipping_address)

        # We pass the kwargs as they often include the billing address form
        # which will be needed to save a billing address.
        billing_address = self.create_billing_address(
            user, billing_address, shipping_address, **kwargs
        )

        if "status" not in kwargs:
            # pylint: disable=assignment-from-none
            status = self.get_initial_order_status(basket)
        else:
            status = kwargs.pop("status")

        if "request" not in kwargs:
            request = getattr(self, "request", None)
        else:
            request = kwargs.pop("request")

        order = OrderCreator().place_order(
            user=user,
            order_number=order_number,
            basket=basket,
            shipping_address=shipping_address,
            shipping_method=shipping_method,
            shipping_charge=shipping_charge,
            total=order_total,
            billing_address=billing_address,
            status=status,
            request=request,
            surcharges=surcharges,
            **kwargs
        )
        self.save_payment_details(order)
        return order

    def create_shipping_address(self, user, shipping_address):
        """
        Create and return the shipping address for the current order.

        Compared to self.get_shipping_address(), ShippingAddress is saved and
        makes sure that appropriate UserAddress exists.
        """
        # For an order that only contains items that don't require shipping we
        # won't have a shipping address, so we have to check for it.
        if not shipping_address:
            return None
        shipping_address.save()
        if user.is_authenticated:
            self.update_address_book(user, shipping_address)
        return shipping_address

    def update_address_book(self, user, addr):
        """
        Update the user's address book based on the new shipping address
        """
        try:
            user_addr = user.addresses.get(hash=addr.generate_hash())
        except ObjectDoesNotExist:
            # Create a new user address
            user_addr = UserAddress(user=user)
            addr.populate_alternative_model(user_addr)
        if isinstance(addr, ShippingAddress):
            user_addr.num_orders_as_shipping_address += 1
        if isinstance(addr, BillingAddress):
            user_addr.num_orders_as_billing_address += 1
        user_addr.save()

    # pylint: disable=unused-argument
    def create_billing_address(
        self, user, billing_address=None, shipping_address=None, **kwargs
    ):
        """
        Saves any relevant billing data (e.g. a billing address).
        """
        if not billing_address:
            return None
        billing_address.save()
        if user.is_authenticated:
            self.update_address_book(user, billing_address)
        return billing_address

    def save_payment_details(self, order):
        """
        Saves all payment-related details. This could include a billing
        address, payment sources and any order payment events.
        """
        self.save_payment_events(order)
        self.save_payment_sources(order)

    def save_payment_events(self, order):
        """
        Saves any relevant payment events for this order
        """
        if not self._payment_events:
            return
        for event in self._payment_events:
            event.order = order
            event.save()
            for line in order.lines.all():
                PaymentEventQuantity.objects.create(
                    event=event, line=line, quantity=line.quantity
                )

    def save_payment_sources(self, order):
        """
        Saves any payment sources used in this order.

        When the payment sources are created, the order model does not exist
        and so they need to have it set before saving.
        """
        if not self._payment_sources:
            return
        for source in self._payment_sources:
            source.order = order
            source.save()

    # pylint: disable=unused-argument
    def get_initial_order_status(self, basket):
        return None

    # Post-order methods
    # ------------------

    def handle_successful_order(self, order):
        """
        Handle the various steps required after an order has been successfully
        placed.

        Override this view if you want to perform custom actions when an
        order is submitted.
        """
        # Send confirmation message (normally an email)
        self.send_order_placed_email(order)

        # Flush all session data
        self.checkout_session.flush()

        # Save order id in session so thank-you page can load it
        self.request.session["checkout_order_id"] = order.id

        response = HttpResponseRedirect(self.get_success_url())
        self.send_signal(self.request, response, order)
        return response

    def send_signal(self, request, response, order):
        self.view_signal.send(
            sender=self,
            order=order,
            user=request.user,
            request=request,
            response=response,
        )

    def get_success_url(self):
        return reverse("checkout:thank-you")

    def send_order_placed_email(self, order):
        extra_context = self.get_message_context(order)
        dispatcher = OrderDispatcher(logger=logger)
        dispatcher.send_order_placed_email_for_user(order, extra_context)

    def get_message_context(self, order):
        ctx = {
            "user": self.request.user,
            "order": order,
            "lines": order.lines.all(),
            "request": self.request,
        }

        # Attempt to add the order status URL to the email template ctx.
        try:
            if self.request.user.is_authenticated:
                path = reverse("customer:order", kwargs={"order_number": order.number})
            else:
                path = reverse(
                    "customer:anon-order",
                    kwargs={
                        "order_number": order.number,
                        "hash": order.verification_hash(),
                    },
                )
        except NoReverseMatch:
            # We don't care that much if we can't resolve the URL
            pass
        else:
<<<<<<< HEAD
            # fixme
            # site = Site.objects.get_current(self.request)
            # ctx['status_url'] = 'http://%s%s' % (site.domain, path)
            ctx['status_url'] = 'please override this :)'
=======
            ctx["status_path"] = path

            # status_url is deprecated, see https://github.com/django-oscar/django-oscar/issues/3826
            site = Site.objects.get_current(self.request)
            ctx["status_url"] = "http://%s%s" % (site.domain, path)
>>>>>>> cb93f5ef
        return ctx

    # Basket helpers
    # --------------

    def get_submitted_basket(self):
        basket_id = self.checkout_session.get_submitted_basket_id()
        return Basket._default_manager.get(pk=basket_id)

    def freeze_basket(self, basket):
        """
        Freeze the basket so it can no longer be modified
        """
        # We freeze the basket to prevent it being modified once the payment
        # process has started.  If your payment fails, then the basket will
        # need to be "unfrozen".  We also store the basket ID in the session
        # so the it can be retrieved by multistage checkout processes.
        basket.freeze()

    def restore_frozen_basket(self):
        """
        Restores a frozen basket as the sole OPEN basket.  Note that this also
        merges in any new products that have been added to a basket that has
        been created while payment.
        """
        try:
            fzn_basket = self.get_submitted_basket()
        except Basket.DoesNotExist:
            # Strange place.  The previous basket stored in the session does
            # not exist.
            pass
        else:
            fzn_basket.thaw()
            if self.request.basket.id != fzn_basket.id:
                fzn_basket.merge(self.request.basket)
                # Use same strategy as current request basket
                fzn_basket.strategy = self.request.basket.strategy
                self.request.basket = fzn_basket<|MERGE_RESOLUTION|>--- conflicted
+++ resolved
@@ -325,18 +325,12 @@
             # We don't care that much if we can't resolve the URL
             pass
         else:
-<<<<<<< HEAD
-            # fixme
+            ctx["status_path"] = path
+
+            # status_url is deprecated, see https://github.com/django-oscar/django-oscar/issues/3826
             # site = Site.objects.get_current(self.request)
-            # ctx['status_url'] = 'http://%s%s' % (site.domain, path)
+            # ctx["status_url"] = "http://%s%s" % (site.domain, path)
             ctx['status_url'] = 'please override this :)'
-=======
-            ctx["status_path"] = path
-
-            # status_url is deprecated, see https://github.com/django-oscar/django-oscar/issues/3826
-            site = Site.objects.get_current(self.request)
-            ctx["status_url"] = "http://%s%s" % (site.domain, path)
->>>>>>> cb93f5ef
         return ctx
 
     # Basket helpers
