--- conflicted
+++ resolved
@@ -16,7 +16,6 @@
         {% include "catalogue/partials/add_to_wishlist.html" %}
     {% endiffeature %}
 {% else %}
-<<<<<<< HEAD
     {% iffeature 'alerts' %}
         {% if has_active_alert %}
             <p>{% trans "You have an active stock alert for this product." %}</p>
@@ -29,20 +28,7 @@
             </form>
         {% endif %}
     {% endiffeature %}
-    {% include "catalogue/partials/add_to_wishlist.html" %}
-=======
-    {% if has_active_alert %}
-        <p>{% trans "You have an active stock alert for this product." %}</p>
-    {% else %}
-        <form id="alert_form" method="post" action="{% url 'customer:alert-create' pk=product.id %}" class="add-to-basket">
-            {% csrf_token %}
-            <p>{% trans "You can get an email alert when this product is back in stock." %}</p>
-            {% include "partials/form_fields.html" with form=alert_form %}
-            <button type="submit" class="btn btn-lg btn-info btn-add-to-basket" data-loading-text="{% trans 'Submitting...' %}">{% trans "Notify me" %}</button>
-        </form>
-    {% endif %}
     {% iffeature "wishlists" %}
         {% include "catalogue/partials/add_to_wishlist.html" %}
     {% endiffeature %}
->>>>>>> ed2aa83d
 {% endif %}