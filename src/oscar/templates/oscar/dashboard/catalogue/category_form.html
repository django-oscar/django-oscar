{% extends 'oscar/dashboard/layout.html' %}
{% load category_tags %}
{% load i18n %}

{% block body_class %}{{ block.super }} create-page catalogue{% endblock %}

{% block title %}
    {{ title }} | {% trans "Categories" %} | {{ block.super }}
{% endblock %}

{% block breadcrumbs %}
    <nav aria-label="breadcrumb">
        <ol class="breadcrumb">
            <li class="breadcrumb-item">
                <a href="{% url 'dashboard:index' %}">{% trans "Dashboard" %}</a>
            </li>
            <li class="breadcrumb-item">
                <a href="{% url 'dashboard:catalogue-category-list' %}">{% trans "Categories" %}</a>
            </li>
            <li class="breadcrumb-item active" aria-current="page">
                {{ title }}
            </li>
        </ol>
    </nav>
{% endblock %}

{% block headertext %}{{ title }}{% endblock %}

{% block dashboard_content %}
<<<<<<< HEAD
    <form action="{% if request.GET.urlencode %}?{{ request.GET.urlencode }}{% endif %}" method="post" class="form-stacked wysiwyg fixed-actions" enctype="multipart/form-data" data-behaviour="affix-nav-errors" autocomplete="off">
        {% csrf_token %}
        <div class="row">
            {% block tab_nav %}
                <div class="col-md-3">
                    <div data-spy="affix" class="affix-top" data-offset-top="200">
                        <div class="table-header">
                            <h3>{% trans "Sections" %}</h3>
                        </div>
                        <ul class="nav nav-list bs-docs-sidenav" id="category_update_tabs">
                            {% block tabs %}
                                <li class="active"><a href="#category_details" data-toggle="tab">{% trans 'Category details' %}</a></li>
                                <li><a href="#seo" data-toggle="tab">{% trans 'Search engine optimisation' %}</a></li>
                            {% endblock tabs %}
                        </ul>
                    </div>
                </div>
            {% endblock tab_nav %}
            <div class="col-md-9">
                <div class="tab-content">
                    {% block tab_content %}
                        {% block category_details %}
                            <div class="tab-pane active" id="category_details">
                                <div class="table-header">
                                    <h3>{% trans "Category details" %}</h3>
                                </div>
                                <div class="well category-details">
                                    {% block category_details_content %}
                                        <span class="error-block">{{ form.non_field_errors }}</span>
                                        {% for field in form.hidden_fields %}
                                            {{ field }}
                                        {% endfor %}
                                        {% for field in form.primary_form_fields %}
                                            {% if 'attr' not in field.id_for_label %}
                                                {% include 'oscar/dashboard/partials/form_field.html' with field=field %}
                                            {% endif %}
                                        {% endfor %}
                                    {% endblock category_details_content %}
                                </div>
                            </div>
                        {% endblock category_details %}
                        {% block seo %}
                            <div class="tab-pane" id="seo">
                                <div class="table-header">
                                    <h3>{% trans "Search engine optimisation" %}</h3>
                                </div>
                                <div class="well">
                                    {% block seo_content %}
                                        <span class="error-block">{{ form.non_field_errors }}</span>
                                        {% for field in form.hidden_fields %}
                                            {{ field }}
                                        {% endfor %}
                                        {% for field in form.seo_form_fields %}
                                            {% if 'attr' not in field.id_for_label %}
                                                {% include 'oscar/dashboard/partials/form_field.html' with field=field %}
                                            {% endif %}
                                        {% endfor %}
                                    {% endblock seo_content %}
                                </div>
                            </div>
                        {% endblock seo %}
                    {% endblock tab_content %}
                </div>
            </div>
        </div>
    </form>
=======
    <div class="table-header">
        <h2>{{ title }}</h2>
    </div>
    <div class="card card-body bg-light">
        {% include 'oscar/dashboard/partials/form.html' with includes_files=1 class='wysiwyg' %}
    </div>
>>>>>>> 226b173b
{% endblock dashboard_content %}<|MERGE_RESOLUTION|>--- conflicted
+++ resolved
@@ -27,20 +27,27 @@
 {% block headertext %}{{ title }}{% endblock %}
 
 {% block dashboard_content %}
-<<<<<<< HEAD
     <form action="{% if request.GET.urlencode %}?{{ request.GET.urlencode }}{% endif %}" method="post" class="form-stacked wysiwyg fixed-actions" enctype="multipart/form-data" data-behaviour="affix-nav-errors" autocomplete="off">
         {% csrf_token %}
         <div class="row">
             {% block tab_nav %}
                 <div class="col-md-3">
-                    <div data-spy="affix" class="affix-top" data-offset-top="200">
+                    <div class="tab-nav sticky-top">
                         <div class="table-header">
                             <h3>{% trans "Sections" %}</h3>
                         </div>
-                        <ul class="nav nav-list bs-docs-sidenav" id="category_update_tabs">
+                        <ul class="nav flex-column bs-docs-sidenav" id="category_update_tabs">
                             {% block tabs %}
-                                <li class="active"><a href="#category_details" data-toggle="tab">{% trans 'Category details' %}</a></li>
-                                <li><a href="#seo" data-toggle="tab">{% trans 'Search engine optimisation' %}</a></li>
+                                <li class="nav-item">
+                                    <a class="nav-link active" href="#category_details" data-toggle="tab">
+                                        {% trans 'Category details' %}
+                                    </a>
+                                </li>
+                                <li class="nav-item">
+                                    <a class="nav-link" href="#seo" data-toggle="tab">
+                                        {% trans 'Search engine optimisation' %}
+                                    </a>
+                                </li>
                             {% endblock tabs %}
                         </ul>
                     </div>
@@ -54,7 +61,7 @@
                                 <div class="table-header">
                                     <h3>{% trans "Category details" %}</h3>
                                 </div>
-                                <div class="well category-details">
+                                <div class="card card-body category-details">
                                     {% block category_details_content %}
                                         <span class="error-block">{{ form.non_field_errors }}</span>
                                         {% for field in form.hidden_fields %}
@@ -93,13 +100,26 @@
                 </div>
             </div>
         </div>
+        {% block fixed_actions_group %}
+            <div class="fixed-actions-group">
+                <div class="form-group">
+                    <div class="float-right">
+                        <a href="{% url 'dashboard:catalogue-category-list' %}">
+                            {% trans "Cancel" %}
+                        </a>
+                        {% trans "or" %}
+                        {% comment %} <button class="btn btn-secondary btn-lg" name="action" type="submit" value="continue" data-loading-text="{% trans 'Saving...' %}">
+                            {% trans "Save and continue editing" %}
+                        </button> {% endcomment %}
+                        <button class="btn btn-primary btn-lg" name="action" type="submit" value="save" data-loading-text="{% trans 'Saving...' %}">
+                            {% trans "Save" %}
+                        </button>
+                    </div>
+                    {% if category %}
+                        <a class="btn btn-success btn-lg" href="{{ category.get_absolute_url }}">{% trans "View on site" %}</a>
+                    {% endif %}
+                </div>
+            </div>
+        {% endblock fixed_actions_group %}
     </form>
-=======
-    <div class="table-header">
-        <h2>{{ title }}</h2>
-    </div>
-    <div class="card card-body bg-light">
-        {% include 'oscar/dashboard/partials/form.html' with includes_files=1 class='wysiwyg' %}
-    </div>
->>>>>>> 226b173b
 {% endblock dashboard_content %}