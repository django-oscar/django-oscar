from decimal import Decimal as D

import factory
from django.conf import settings

from oscar.core.loading import get_class, get_model
from oscar.core.utils import slugify
from oscar.test import factories
from oscar.test.factories.utils import tax_add, tax_subtract

OrderCreator = get_class("order.utils", "OrderCreator")

__all__ = [
    "BillingAddressFactory",
    "ShippingAddressFactory",
    "OrderDiscountFactory",
    "OrderFactory",
    "OrderLineFactory",
    "ShippingEventTypeFactory",
    "ShippingEventFactory",
]


class BillingAddressFactory(factory.django.DjangoModelFactory):
    country = factory.SubFactory("oscar.test.factories.CountryFactory")

    first_name = "John"
    last_name = "Doe"
    line1 = "Streetname"
    line2 = "1a"
    line4 = "City"
    postcode = "1000AA"

    class Meta:
        model = get_model("order", "BillingAddress")


class ShippingAddressFactory(factory.django.DjangoModelFactory):
    country = factory.SubFactory("oscar.test.factories.CountryFactory")

    first_name = "John"
    last_name = "Doe"
    line1 = "Streetname"
    line2 = "1a"
    line4 = "City"
    postcode = "1000 AA"
    phone_number = "+12125555555"

    class Meta:
        model = get_model("order", "ShippingAddress")


class OrderDiscountFactory(factory.django.DjangoModelFactory):
    class Meta:
        model = get_model("order", "OrderDiscount")


class OrderFactory(factory.django.DjangoModelFactory):
    class Meta:
        model = get_model("order", "Order")

    if hasattr(settings, "OSCAR_INITIAL_ORDER_STATUS"):
        status = settings.OSCAR_INITIAL_ORDER_STATUS

<<<<<<< HEAD
    number = factory.LazyAttribute(lambda o: '%d' % (100000 + o.basket.pk))
    basket = factory.SubFactory(
        'oscar.test.factories.BasketFactory')
=======
    site_id = getattr(settings, "SITE_ID", None)
    number = factory.LazyAttribute(lambda o: "%d" % (100000 + o.basket.pk))
    basket = factory.SubFactory("oscar.test.factories.BasketFactory")
>>>>>>> cb93f5ef

    shipping_code = "delivery"
    shipping_incl_tax = D("4.95")
    shipping_excl_tax = factory.LazyAttribute(
        lambda o: tax_subtract(o.shipping_incl_tax)
    )

    total_incl_tax = factory.LazyAttribute(lambda o: o.basket.total_incl_tax)
    total_excl_tax = factory.LazyAttribute(lambda o: o.basket.total_excl_tax)

    guest_email = factory.LazyAttribute(
        lambda o: (
            "%s.%s@example.com"
            % (o.billing_address.first_name[0], o.billing_address.last_name)
        ).lower()
    )

    shipping_address = factory.SubFactory(ShippingAddressFactory)
    billing_address = factory.SubFactory(BillingAddressFactory)

    @factory.post_generation
    def create_line_models(obj, create, extracted, **kwargs):
        if not create:
            return
        if extracted:
            if not obj.basket.all_lines().exists():
                product = factories.ProductFactory(stockrecords=None)
                factories.StockRecordFactory(
                    product=product, price_currency=settings.OSCAR_DEFAULT_CURRENCY
                )
                obj.basket.add_product(product)
            for line in obj.basket.all_lines():
                OrderCreator().create_line_models(obj, line)


class OrderLineFactory(factory.django.DjangoModelFactory):
    order = factory.SubFactory(OrderFactory)
    product = factory.SubFactory("oscar.test.factories.ProductFactory")
    partner_sku = factory.LazyAttribute(lambda x: x.product.upc)
    stockrecord = factory.LazyAttribute(lambda s: s.product.stockrecords.first())
    quantity = 1

    line_price_incl_tax = factory.LazyAttribute(
        lambda obj: tax_add(obj.stockrecord.price) * obj.quantity
    )
    line_price_excl_tax = factory.LazyAttribute(
        lambda obj: obj.stockrecord.price * obj.quantity
    )

    line_price_before_discounts_incl_tax = factory.SelfAttribute(".line_price_incl_tax")
    line_price_before_discounts_excl_tax = factory.SelfAttribute(".line_price_excl_tax")

    unit_price_incl_tax = factory.LazyAttribute(
        lambda obj: tax_add(obj.stockrecord.price)
    )
    unit_price_excl_tax = factory.LazyAttribute(lambda obj: obj.stockrecord.price)

    class Meta:
        model = get_model("order", "Line")


class ShippingEventTypeFactory(factory.django.DjangoModelFactory):
    name = "Test event"
    code = factory.LazyAttribute(lambda o: slugify(o.name).replace("-", "_"))

    class Meta:
        model = get_model("order", "ShippingEventType")
        django_get_or_create = ("code",)


class ShippingEventFactory(factory.django.DjangoModelFactory):
    order = factory.SubFactory(OrderFactory)
    event_type = factory.SubFactory(ShippingEventTypeFactory)

    class Meta:
        model = get_model("order", "ShippingEvent")<|MERGE_RESOLUTION|>--- conflicted
+++ resolved
@@ -62,15 +62,9 @@
     if hasattr(settings, "OSCAR_INITIAL_ORDER_STATUS"):
         status = settings.OSCAR_INITIAL_ORDER_STATUS
 
-<<<<<<< HEAD
-    number = factory.LazyAttribute(lambda o: '%d' % (100000 + o.basket.pk))
-    basket = factory.SubFactory(
-        'oscar.test.factories.BasketFactory')
-=======
-    site_id = getattr(settings, "SITE_ID", None)
+    # site_id = getattr(settings, "SITE_ID", None)
     number = factory.LazyAttribute(lambda o: "%d" % (100000 + o.basket.pk))
     basket = factory.SubFactory("oscar.test.factories.BasketFactory")
->>>>>>> cb93f5ef
 
     shipping_code = "delivery"
     shipping_incl_tax = D("4.95")
