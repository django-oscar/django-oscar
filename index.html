--- conflicted
+++ resolved
@@ -126,14 +126,9 @@
     	</li>
         {% endfor %}
 	</ol>
-<<<<<<< HEAD
+	{% endif %}
 	<p>For micro-updates, follow <a href=https://twitter.com/codeinthehole">@codeinthehole</a> on twitter.  
 	Mailing list and IRC to come.</p>
-=======
-    {% else %}
-    <p>More details soon&hellip;</p>
-    {% endif %}
->>>>>>> aeac6e33
 	<hr />
 </section>
 
