--- conflicted
+++ resolved
@@ -12,20 +12,12 @@
         out = tmpl.render(
             template.Context(
                 {
-                    "site": Site.objects.get_current(),
+                    "site": "example.com",
                     "path": "/some/test/path",
                 }
             )
         )
-<<<<<<< HEAD
-        out = tmpl.render(template.Context({
-            'site': 'example.com',
-            'path': '/some/test/path',
-        }))
-        assert out == 'http://example.com/some/test/path.'
-=======
         assert out == "http://example.com/some/test/path."
->>>>>>> cb93f5ef
 
     def test_absolute_url_tag_with_blocktrans(self):
         tmpl = template.Template(
@@ -40,22 +32,13 @@
         out = tmpl.render(
             template.Context(
                 {
-                    "site": Site.objects.get_current(),
+                    "site": "example.com",
                     "path_1": "/some/test/path",
                     "path_2": "/some/another/test/path",
                 }
             )
         )
-<<<<<<< HEAD
-        out = tmpl.render(template.Context({
-            'site': 'example.com',
-            'path_1': '/some/test/path',
-            'path_2': '/some/another/test/path',
-        }))
-        assert out == '1st - http://example.com/some/test/path. 2nd - http://example.com/some/another/test/path.'
-=======
         assert (
             out
             == "1st - http://example.com/some/test/path. 2nd - http://example.com/some/another/test/path."
-        )
->>>>>>> cb93f5ef
+        )