import datetime
import threading
import time
from decimal import Decimal as D

import pytest
from django.contrib.auth.models import AnonymousUser
from django.http import HttpRequest
from django.test import TestCase, TransactionTestCase
from django.test.utils import override_settings
from django.utils import timezone

from oscar.apps.catalogue.models import Product, ProductClass
from oscar.apps.checkout import calculators
from oscar.apps.offer.utils import Applicator
from oscar.apps.offer import models
from oscar.apps.order.models import Order
from oscar.apps.order.utils import OrderCreator
from oscar.apps.shipping.methods import FixedPrice, Free
from oscar.apps.shipping.repository import Repository
from oscar.apps.voucher.models import Voucher
from oscar.core.loading import get_class
from oscar.test import factories
from oscar.test.basket import add_product
from oscar.test.utils import run_concurrently

Range = get_class("offer.models", "Range")
Benefit = get_class("offer.models", "Benefit")

SurchargeApplicator = get_class("checkout.applicator", "SurchargeApplicator")
UK = get_class("partner.strategy", "UK")


def place_order(creator, **kwargs):
    """
    Helper function to place an order without the boilerplate
    """
    if "shipping_method" not in kwargs:
        kwargs["shipping_method"] = Free()

    shipping_charge = kwargs["shipping_method"].calculate(kwargs["basket"])

    kwargs["total"] = calculators.OrderTotalCalculator().calculate(
        basket=kwargs["basket"],
        shipping_charge=shipping_charge,
        surcharges=kwargs["surcharges"],
    )
    kwargs["shipping_charge"] = shipping_charge

    return creator.place_order(**kwargs)


class TestOrderCreatorErrorCases(TestCase):
    def setUp(self):
        self.creator = OrderCreator()
        self.basket = factories.create_basket(empty=True)
        self.surcharges = SurchargeApplicator().get_applicable_surcharges(self.basket)

    def test_raises_exception_when_empty_basket_passed(self):
        with self.assertRaises(ValueError):
            place_order(self.creator, surcharges=self.surcharges, basket=self.basket)

    def test_raises_exception_if_duplicate_order_number_passed(self):
        add_product(self.basket, D("12.00"))
        place_order(
            self.creator,
            surcharges=self.surcharges,
            basket=self.basket,
            order_number="1234",
        )
        with self.assertRaises(ValueError):
            place_order(
                self.creator,
                surcharges=self.surcharges,
                basket=self.basket,
                order_number="1234",
            )


class TestSuccessfulOrderCreation(TestCase):
    def setUp(self):
        self.creator = OrderCreator()
        self.basket = factories.create_basket(empty=True)
        self.surcharges = SurchargeApplicator().get_applicable_surcharges(self.basket)

    def test_saves_shipping_code(self):
        add_product(self.basket, D("12.00"))
        free_method = Free()
        order = place_order(
            self.creator,
            surcharges=self.surcharges,
            basket=self.basket,
            order_number="1234",
            shipping_method=free_method,
        )
        self.assertEqual(order.shipping_code, free_method.code)

    def test_creates_order_and_line_models(self):
        add_product(self.basket, D("12.00"))
        place_order(
            self.creator,
            surcharges=self.surcharges,
            basket=self.basket,
            order_number="1234",
        )
        order = Order.objects.get(number="1234")
        lines = order.lines.all()
        self.assertEqual(1, len(lines))

    def test_sets_correct_order_status(self):
        add_product(self.basket, D("12.00"))
        place_order(
            self.creator,
            surcharges=self.surcharges,
            basket=self.basket,
            order_number="1234",
            status="Active",
        )
        order = Order.objects.get(number="1234")
        self.assertEqual("Active", order.status)

    def test_defaults_to_using_free_shipping(self):
        add_product(self.basket, D("12.00"))
        place_order(
            self.creator,
            surcharges=self.surcharges,
            basket=self.basket,
            order_number="1234",
        )
        order = Order.objects.get(number="1234")
        self.assertEqual(
            order.total_incl_tax,
            self.basket.total_incl_tax + self.surcharges.total.incl_tax,
        )
        self.assertEqual(
            order.total_excl_tax,
            self.basket.total_excl_tax + self.surcharges.total.excl_tax,
        )

    def test_uses_default_order_status_from_settings(self):
        add_product(self.basket, D("12.00"))
        with override_settings(OSCAR_INITIAL_ORDER_STATUS="A"):
            place_order(
                self.creator,
                surcharges=self.surcharges,
                basket=self.basket,
                order_number="1234",
            )
        order = Order.objects.get(number="1234")
        self.assertEqual("A", order.status)

    def test_uses_default_line_status_from_settings(self):
        add_product(self.basket, D("12.00"))
        with override_settings(OSCAR_INITIAL_LINE_STATUS="A"):
            place_order(
                self.creator,
                surcharges=self.surcharges,
                basket=self.basket,
                order_number="1234",
            )
        order = Order.objects.get(number="1234")
        line = order.lines.all()[0]
        self.assertEqual("A", line.status)

    def test_partner_name_is_optional(self):
        for partner_name, order_number in [("", "A"), ("p1", "B")]:
            self.basket = factories.create_basket(empty=True)
            product = factories.create_product(partner_name=partner_name)
            add_product(self.basket, D("12.00"), product=product)
            place_order(
                self.creator,
                surcharges=self.surcharges,
                basket=self.basket,
                order_number=order_number,
            )
            line = Order.objects.get(number=order_number).lines.all()[0]
            partner = product.stockrecords.all()[0].partner
            self.assertTrue(partner_name == line.partner_name == partner.name)


class TestPlacingOrderForDigitalGoods(TestCase):
    def setUp(self):
        self.creator = OrderCreator()
        self.basket = factories.create_basket(empty=True)
        self.surcharges = SurchargeApplicator().get_applicable_surcharges(self.basket)

    def test_does_not_allocate_stock(self):
        ProductClass.objects.create(name="Digital", track_stock=False)
        product = factories.create_product(product_class="Digital")
        record = factories.create_stockrecord(product, num_in_stock=None)
        self.assertTrue(record.num_allocated is None)

        add_product(self.basket, D("12.00"), product=product)
        place_order(
            self.creator,
            surcharges=self.surcharges,
            basket=self.basket,
            order_number="1234",
        )

        product = Product.objects.get(id=product.id)
        stockrecord = product.stockrecords.all()[0]
        self.assertTrue(stockrecord.num_in_stock is None)
        self.assertTrue(stockrecord.num_allocated is None)


class TestShippingOfferForOrder(TestCase):
    def setUp(self):
        self.creator = OrderCreator()
        self.basket = factories.create_basket(empty=True)

        # add the product now so we can calculate the correct surcharges
        add_product(self.basket, D("12.00"))
        self.surcharges = SurchargeApplicator().get_applicable_surcharges(self.basket)

    def apply_20percent_shipping_offer(self):
        """Shipping offer 20% off"""
        product_range = Range.objects.create(
            name="All products range", includes_all_products=True
        )
        benefit = Benefit.objects.create(
            range=product_range, type=Benefit.SHIPPING_PERCENTAGE, value=20
        )
        offer = factories.create_offer(product_range=product_range, benefit=benefit)
        Applicator().apply_offers(self.basket, [offer])
        return offer

    def test_shipping_offer_is_applied(self):
        offer = self.apply_20percent_shipping_offer()

        shipping = FixedPrice(D("5.00"), D("5.00"))
        shipping = Repository().apply_shipping_offer(self.basket, shipping, offer)

        place_order(
            self.creator,
            surcharges=self.surcharges,
            basket=self.basket,
            order_number="1234",
            shipping_method=shipping,
        )
        order = Order.objects.get(number="1234")

        self.assertEqual(1, len(order.shipping_discounts))
        self.assertEqual(D("4.00"), order.shipping_incl_tax)
        self.assertEqual(D("38.00"), order.total_incl_tax)

    def test_zero_shipping_discount_is_not_created(self):
        offer = self.apply_20percent_shipping_offer()

        shipping = Free()
        shipping = Repository().apply_shipping_offer(self.basket, shipping, offer)

        place_order(
            self.creator,
            surcharges=self.surcharges,
            basket=self.basket,
            order_number="1234",
            shipping_method=shipping,
        )
        order = Order.objects.get(number="1234")

        # No shipping discount
        self.assertEqual(0, len(order.shipping_discounts))
        self.assertEqual(D("0.00"), order.shipping_incl_tax)
        self.assertEqual(D("34.00"), order.total_incl_tax)


class TestOrderOfferCreation(TestCase):
    def setUp(self):
        self.creator = OrderCreator()
        self.basket = factories.create_basket(empty=True)
        self.basket.strategy = UK()
        self.surcharges = SurchargeApplicator().get_applicable_surcharges(self.basket)
        product_range = Range.objects.create(
            name="All products range", includes_all_products=True
        )
        condition = models.CountCondition.objects.create(
            range=product_range, type=models.Condition.COUNT, value=1
        )
        benefit = models.PercentageDiscountBenefit.objects.create(
            range=product_range,
            type=models.Benefit.PERCENTAGE,
            value=20,
        )
        self.offer = models.ConditionalOffer(
            name="Test",
            offer_type=models.ConditionalOffer.SITE,
            condition=condition,
            benefit=benefit,
        )
        self.offer.save()
        self.applicator = Applicator()

    def test_multi_lines_discount(self):
        add_product(self.basket, D(10))
        add_product(self.basket, D(20))

        self.applicator.apply_offers(self.basket, [self.offer])

        place_order(
            self.creator,
            surcharges=self.surcharges,
            basket=self.basket,
            order_number="klatsieknoekie666",
        )

        order = Order.objects.get(number="klatsieknoekie666")

        discount = order.discounts.first()
        self.assertEqual(discount.amount, D("7.20"))
        self.assertEqual(discount.discount_lines.count(), 2)
        self.assertEqual(
            discount.amount,
            sum([discount.amount for discount in discount.discount_lines.all()]),
        )


class TestMultiSiteOrderCreation(TestCase):
    def setUp(self):
        self.creator = OrderCreator()
        self.basket = factories.create_basket(empty=True)
        self.surcharges = SurchargeApplicator().get_applicable_surcharges(self.basket)

    def test_default_site(self):
        add_product(self.basket, D("12.00"))
        place_order(
            self.creator,
            surcharges=self.surcharges,
            basket=self.basket,
            order_number="1234",
        )
        order = Order.objects.get(number="1234")
        self.assertEqual(order.site_id, 1)

<<<<<<< HEAD
=======
    def test_multi_sites(self):
        add_product(self.basket, D("12.00"))
        place_order(
            self.creator,
            surcharges=self.surcharges,
            basket=self.basket,
            order_number="12345",
            site=self.site1,
        )
        order1 = Order.objects.get(number="12345")
        self.assertEqual(order1.site, self.site1)
        add_product(self.basket, D("12.00"))
        place_order(
            self.creator,
            surcharges=self.surcharges,
            basket=self.basket,
            order_number="12346",
            site=self.site2,
        )
        order2 = Order.objects.get(number="12346")
        self.assertEqual(order2.site, self.site2)

    @override_settings(SITE_ID="")
    def test_request(self):
        request = HttpRequest()
        request.META["SERVER_PORT"] = 80
        request.META["SERVER_NAME"] = self.site1.domain
        add_product(self.basket, D("12.00"))
        place_order(
            self.creator,
            surcharges=self.surcharges,
            basket=self.basket,
            order_number="12345",
            request=request,
        )
        order1 = Order.objects.get(number="12345")
        self.assertEqual(order1.site, self.site1)
        add_product(self.basket, D("12.00"))
        request.META["SERVER_NAME"] = self.site2.domain
        place_order(
            self.creator,
            surcharges=self.surcharges,
            basket=self.basket,
            order_number="12346",
            request=request,
        )
        order2 = Order.objects.get(number="12346")
        self.assertEqual(order2.site, self.site2)

>>>>>>> cb93f5ef

class TestPlaceOrderWithVoucher(TestCase):
    def test_single_usage(self):
        user = AnonymousUser()
        basket = factories.create_basket()
        creator = OrderCreator()

        voucher = factories.VoucherFactory(usage=Voucher.SINGLE_USE)
        voucher.offers.add(factories.create_offer(offer_type="Voucher"))
        basket.vouchers.add(voucher)

        surcharges = SurchargeApplicator().get_applicable_surcharges(basket)

        place_order(
            creator,
            surcharges=surcharges,
            basket=basket,
            order_number="12346",
            user=user,
        )
        assert voucher.applications.count() == 1

        # Make sure the voucher usage is rechecked
        with pytest.raises(ValueError):
            place_order(
                creator,
                surcharges=surcharges,
                basket=basket,
                order_number="12347",
                user=user,
            )

    def test_expired_voucher(self):
        user = AnonymousUser()
        basket = factories.create_basket()
        creator = OrderCreator()

        voucher = factories.VoucherFactory(usage=Voucher.SINGLE_USE)
        voucher.offers.add(factories.create_offer(offer_type="Voucher"))
        basket.vouchers.add(voucher)
        voucher.end_datetime = timezone.now() - datetime.timedelta(days=100)
        voucher.save()
        surcharges = SurchargeApplicator().get_applicable_surcharges(basket)
        place_order(
            creator,
            surcharges=surcharges,
            basket=basket,
            order_number="12346",
            user=user,
        )
        assert voucher.applications.count() == 0


class TestConcurrentOrderPlacement(TransactionTestCase):
    def test_single_usage(self):
        user = AnonymousUser()
        creator = OrderCreator()
        product = factories.ProductFactory(stockrecords__num_in_stock=1000)

        # Make the order creator a bit more slow too reliable trigger
        # concurrency issues
        org_create_order_model = OrderCreator.create_order_model

        def new_create_order_model(*args, **kwargs):
            time.sleep(0.5)
            return org_create_order_model(creator, *args, **kwargs)

        creator.create_order_model = new_create_order_model

        # Start 5 threads to place an order concurrently
        def worker():
            order_number = threading.current_thread().name

            basket = factories.BasketFactory()
            basket.add_product(product)
            surcharges = SurchargeApplicator().get_applicable_surcharges(basket)

            place_order(
                creator,
                surcharges=surcharges,
                basket=basket,
                order_number=order_number,
                user=user,
            )

        exceptions = run_concurrently(worker, num_threads=5)

        assert all(isinstance(x, ValueError) for x in exceptions), exceptions
        assert len(exceptions) == 0
        assert Order.objects.count() == 5

        stockrecord = product.stockrecords.first()
        assert stockrecord.num_allocated == 5

    def test_voucher_single_usage(self):
        user = AnonymousUser()
        creator = OrderCreator()
        product = factories.ProductFactory()
        voucher = factories.VoucherFactory(usage=Voucher.SINGLE_USE)
        voucher.offers.add(factories.create_offer(offer_type="Voucher"))

        # Make the order creator a bit more slow too reliable trigger
        # concurrency issues
        org_create_order_model = OrderCreator.create_order_model

        def new_create_order_model(*args, **kwargs):
            time.sleep(0.5)
            return org_create_order_model(creator, *args, **kwargs)

        creator.create_order_model = new_create_order_model

        org_record_voucher_usage = OrderCreator.record_voucher_usage

        def record_voucher_usage(*args, **kwargs):
            time.sleep(0.5)
            return org_record_voucher_usage(creator, *args, **kwargs)

        creator.record_voucher_usage = record_voucher_usage

        # Start 5 threads to place an order concurrently
        def worker():
            order_number = threading.current_thread().name

            basket = factories.BasketFactory()
            basket.add_product(product)
            basket.vouchers.add(voucher)

            surcharges = SurchargeApplicator().get_applicable_surcharges(basket)
            place_order(
                creator,
                surcharges=surcharges,
                basket=basket,
                order_number=order_number,
                user=user,
            )

        exceptions = run_concurrently(worker, num_threads=5)

        voucher.refresh_from_db()
        assert all(isinstance(x, ValueError) for x in exceptions), exceptions
        assert len(exceptions) == 4
        assert voucher.applications.count() == 1

        assert Order.objects.count() == 1<|MERGE_RESOLUTION|>--- conflicted
+++ resolved
@@ -332,58 +332,55 @@
         order = Order.objects.get(number="1234")
         self.assertEqual(order.site_id, 1)
 
-<<<<<<< HEAD
-=======
-    def test_multi_sites(self):
-        add_product(self.basket, D("12.00"))
-        place_order(
-            self.creator,
-            surcharges=self.surcharges,
-            basket=self.basket,
-            order_number="12345",
-            site=self.site1,
-        )
-        order1 = Order.objects.get(number="12345")
-        self.assertEqual(order1.site, self.site1)
-        add_product(self.basket, D("12.00"))
-        place_order(
-            self.creator,
-            surcharges=self.surcharges,
-            basket=self.basket,
-            order_number="12346",
-            site=self.site2,
-        )
-        order2 = Order.objects.get(number="12346")
-        self.assertEqual(order2.site, self.site2)
-
-    @override_settings(SITE_ID="")
-    def test_request(self):
-        request = HttpRequest()
-        request.META["SERVER_PORT"] = 80
-        request.META["SERVER_NAME"] = self.site1.domain
-        add_product(self.basket, D("12.00"))
-        place_order(
-            self.creator,
-            surcharges=self.surcharges,
-            basket=self.basket,
-            order_number="12345",
-            request=request,
-        )
-        order1 = Order.objects.get(number="12345")
-        self.assertEqual(order1.site, self.site1)
-        add_product(self.basket, D("12.00"))
-        request.META["SERVER_NAME"] = self.site2.domain
-        place_order(
-            self.creator,
-            surcharges=self.surcharges,
-            basket=self.basket,
-            order_number="12346",
-            request=request,
-        )
-        order2 = Order.objects.get(number="12346")
-        self.assertEqual(order2.site, self.site2)
-
->>>>>>> cb93f5ef
+    # def test_multi_sites(self):
+    #     add_product(self.basket, D("12.00"))
+    #     place_order(
+    #         self.creator,
+    #         surcharges=self.surcharges,
+    #         basket=self.basket,
+    #         order_number="12345",
+    #         site=self.site1,
+    #     )
+    #     order1 = Order.objects.get(number="12345")
+    #     self.assertEqual(order1.site, self.site1)
+    #     add_product(self.basket, D("12.00"))
+    #     place_order(
+    #         self.creator,
+    #         surcharges=self.surcharges,
+    #         basket=self.basket,
+    #         order_number="12346",
+    #         site=self.site2,
+    #     )
+    #     order2 = Order.objects.get(number="12346")
+    #     self.assertEqual(order2.site, self.site2)
+    #
+    # @override_settings(SITE_ID="")
+    # def test_request(self):
+    #     request = HttpRequest()
+    #     request.META["SERVER_PORT"] = 80
+    #     request.META["SERVER_NAME"] = self.site1.domain
+    #     add_product(self.basket, D("12.00"))
+    #     place_order(
+    #         self.creator,
+    #         surcharges=self.surcharges,
+    #         basket=self.basket,
+    #         order_number="12345",
+    #         request=request,
+    #     )
+    #     order1 = Order.objects.get(number="12345")
+    #     self.assertEqual(order1.site, self.site1)
+    #     add_product(self.basket, D("12.00"))
+    #     request.META["SERVER_NAME"] = self.site2.domain
+    #     place_order(
+    #         self.creator,
+    #         surcharges=self.surcharges,
+    #         basket=self.basket,
+    #         order_number="12346",
+    #         request=request,
+    #     )
+    #     order2 = Order.objects.get(number="12346")
+    #     self.assertEqual(order2.site, self.site2)
+
 
 class TestPlaceOrderWithVoucher(TestCase):
     def test_single_usage(self):
