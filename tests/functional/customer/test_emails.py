from django.core import mail
from django.core.exceptions import ImproperlyConfigured
from django.test import TestCase, override_settings

from oscar.core.loading import get_class
from oscar.test.factories import ProductAlertFactory, UserFactory, create_product
from oscar.test.utils import EmailsMixin

CustomerDispatcher = get_class("customer.utils", "CustomerDispatcher")
AlertsDispatcher = get_class("customer.alerts.utils", "AlertsDispatcher")


class TestCustomerConcreteEmailsSending(EmailsMixin, TestCase):
    def setUp(self):
        super().setUp()
        self.dispatcher = CustomerDispatcher()

    def test_send_registration_email_for_user(self, additional_context=None):
        extra_context = {"user": self.user}

        if additional_context:
            extra_context.update(additional_context)

        self.dispatcher.send_registration_email_for_user(self.user, extra_context)

        self._test_common_part()
        self.assertEqual("Thank you for registering.", mail.outbox[0].subject)
        self.assertIn("Thank you for registering.", mail.outbox[0].body)

    @override_settings(SITE_ID=None, ALLOWED_HOSTS=["example.com"])
    def test_send_registration_email_for_user_multisite(self):
        with self.assertRaises(
            ImproperlyConfigured, msg=self.DJANGO_IMPROPERLY_CONFIGURED_MSG
        ):
            self.test_send_registration_email_for_user()

        additional_context = {"request": self.request}
        self.test_send_registration_email_for_user(
            additional_context=additional_context
        )

    def test_send_password_reset_email_for_user(self, additional_context=None):
        extra_context = {
            "user": self.user,
            "reset_url": "/django-oscar/django-oscar",
        }

        request = None
        if additional_context:
            request = additional_context.get("request")
            extra_context.update(additional_context)

        self.dispatcher.send_password_reset_email_for_user(self.user, extra_context)

        self._test_common_part()
<<<<<<< HEAD
        expected_subject = 'Resetting your password at {}.'.format('example.com')
=======
        expected_subject = "Resetting your password at {}.".format(
            Site.objects.get_current(request)
        )
>>>>>>> cb93f5ef
        self.assertEqual(expected_subject, mail.outbox[0].subject)
        self.assertIn(
            "Please go to the following page and choose a new password:",
            mail.outbox[0].body,
        )
        self.assertIn(
            "http://example.com/django-oscar/django-oscar", mail.outbox[0].body
        )

    @override_settings(SITE_ID=None, ALLOWED_HOSTS=["example.com"])
    def test_send_password_reset_email_for_user_multisite(self):
        with self.assertRaises(
            ImproperlyConfigured, msg=self.DJANGO_IMPROPERLY_CONFIGURED_MSG
        ):
            self.test_send_password_reset_email_for_user()

        additional_context = {"request": self.request}
        self.test_send_password_reset_email_for_user(
            additional_context=additional_context
        )

    def test_send_password_changed_email_for_user(self, additional_context=None):
        extra_context = {
            "user": self.user,
            "reset_url": "/django-oscar/django-oscar",
        }

        request = None
        if additional_context:
            request = additional_context.get("request")
            extra_context.update(additional_context)

        self.dispatcher.send_password_changed_email_for_user(self.user, extra_context)

        self._test_common_part()
<<<<<<< HEAD
        expected_subject = 'Your password changed at {}.'.format('example.com')
=======
        expected_subject = "Your password changed at {}.".format(
            Site.objects.get_current(request)
        )
>>>>>>> cb93f5ef
        self.assertEqual(expected_subject, mail.outbox[0].subject)
        self.assertIn("your password has been changed", mail.outbox[0].body)
        self.assertIn(
            "http://example.com/django-oscar/django-oscar", mail.outbox[0].body
        )

    @override_settings(SITE_ID=None, ALLOWED_HOSTS=["example.com"])
    def test_send_password_changed_email_for_user_multisite(self):
        with self.assertRaises(
            ImproperlyConfigured, msg=self.DJANGO_IMPROPERLY_CONFIGURED_MSG
        ):
            self.test_send_password_changed_email_for_user()

        additional_context = {"request": self.request}
        self.test_send_password_changed_email_for_user(
            additional_context=additional_context
        )

    def test_send_email_changed_email_for_user(self, additional_context=None):
        extra_context = {
            "user": self.user,
            "reset_url": "/django-oscar/django-oscar",
            "new_email": "some_new@mail.com",
        }

        request = None
        if additional_context:
            request = additional_context.get("request")
            extra_context.update(additional_context)

        self.dispatcher.send_email_changed_email_for_user(self.user, extra_context)

        self._test_common_part()
<<<<<<< HEAD
        expected_subject = 'Your email address has changed at {}.'.format('example.com')
=======
        expected_subject = "Your email address has changed at {}.".format(
            Site.objects.get_current(request)
        )
>>>>>>> cb93f5ef
        self.assertEqual(expected_subject, mail.outbox[0].subject)
        self.assertIn("your email address has been changed", mail.outbox[0].body)
        self.assertIn(
            "http://example.com/django-oscar/django-oscar", mail.outbox[0].body
        )
        self.assertIn("some_new@mail.com", mail.outbox[0].body)

    @override_settings(SITE_ID=None, ALLOWED_HOSTS=["example.com"])
    def test_send_email_changed_email_for_user_multisite(self):
        with self.assertRaises(
            ImproperlyConfigured, msg=self.DJANGO_IMPROPERLY_CONFIGURED_MSG
        ):
            self.test_send_email_changed_email_for_user()

        additional_context = {"request": self.request}
        self.test_send_email_changed_email_for_user(
            additional_context=additional_context
        )


class TestAlertsConcreteEmailsSending(EmailsMixin, TestCase):
    def setUp(self):
        super().setUp()
        self.dispatcher = AlertsDispatcher()

    def test_send_product_alert_email_for_user(self):
        product = create_product(num_in_stock=5)
        ProductAlertFactory(product=product, user=self.user)

        self.dispatcher.send_product_alert_email_for_user(product)

        self._test_common_part()
        expected_subject = "{} is back in stock".format(product.title)
        self.assertEqual(expected_subject, mail.outbox[0].subject)
        self.assertIn(
            "We are happy to inform you that our product", mail.outbox[0].body
        )
        # No `hurry_mode`
        self.assertNotIn(
            "Beware that the amount of items in stock is limited.", mail.outbox[0].body
        )

    def test_send_product_alert_email_for_user_with_hurry_mode(self):
        another_user = UserFactory(email="another_user@mail.com")
        product = create_product(num_in_stock=1)
        ProductAlertFactory(product=product, user=self.user, email=self.user.email)
        ProductAlertFactory(
            product=product, user=another_user, email=another_user.email
        )

        self.dispatcher.send_product_alert_email_for_user(product)
        self.assertEqual(len(mail.outbox), 2)  # Separate email for each user
        expected_subject = "{} is back in stock".format(product.title)
        self.assertEqual(expected_subject, mail.outbox[0].subject)
        for outboxed_email in mail.outbox:
            self.assertEqual(expected_subject, outboxed_email.subject)
            self.assertIn(
                "We are happy to inform you that our product", outboxed_email.body
            )
            self.assertIn(
                "Beware that the amount of items in stock is limited.",
                outboxed_email.body,
            )

    def test_send_product_alert_confirmation_email_for_user(self):
        product = create_product(num_in_stock=5)
        alert = ProductAlertFactory(
            product=product, user=self.user, email=self.user.email, key="key00042"
        )

        self.dispatcher.send_product_alert_confirmation_email_for_user(alert)

        self._test_common_part()
        self.assertEqual(
            "Confirmation required for stock alert", mail.outbox[0].subject
        )
        self.assertIn(
            "Somebody (hopefully you) has requested an email alert", mail.outbox[0].body
        )
        self.assertIn(alert.get_confirm_url(), mail.outbox[0].body)
        self.assertIn(alert.get_cancel_url(), mail.outbox[0].body)<|MERGE_RESOLUTION|>--- conflicted
+++ resolved
@@ -1,3 +1,4 @@
+# from django.contrib.sites.models import Site
 from django.core import mail
 from django.core.exceptions import ImproperlyConfigured
 from django.test import TestCase, override_settings
@@ -53,13 +54,7 @@
         self.dispatcher.send_password_reset_email_for_user(self.user, extra_context)
 
         self._test_common_part()
-<<<<<<< HEAD
-        expected_subject = 'Resetting your password at {}.'.format('example.com')
-=======
-        expected_subject = "Resetting your password at {}.".format(
-            Site.objects.get_current(request)
-        )
->>>>>>> cb93f5ef
+        expected_subject = "Resetting your password at {}.".format("example.com")
         self.assertEqual(expected_subject, mail.outbox[0].subject)
         self.assertIn(
             "Please go to the following page and choose a new password:",
@@ -95,13 +90,7 @@
         self.dispatcher.send_password_changed_email_for_user(self.user, extra_context)
 
         self._test_common_part()
-<<<<<<< HEAD
-        expected_subject = 'Your password changed at {}.'.format('example.com')
-=======
-        expected_subject = "Your password changed at {}.".format(
-            Site.objects.get_current(request)
-        )
->>>>>>> cb93f5ef
+        expected_subject = "Your password changed at {}.".format("example.com")
         self.assertEqual(expected_subject, mail.outbox[0].subject)
         self.assertIn("your password has been changed", mail.outbox[0].body)
         self.assertIn(
@@ -135,13 +124,7 @@
         self.dispatcher.send_email_changed_email_for_user(self.user, extra_context)
 
         self._test_common_part()
-<<<<<<< HEAD
-        expected_subject = 'Your email address has changed at {}.'.format('example.com')
-=======
-        expected_subject = "Your email address has changed at {}.".format(
-            Site.objects.get_current(request)
-        )
->>>>>>> cb93f5ef
+        expected_subject = "Your email address has changed at {}.".format("example.com")
         self.assertEqual(expected_subject, mail.outbox[0].subject)
         self.assertIn("your email address has been changed", mail.outbox[0].body)
         self.assertIn(
