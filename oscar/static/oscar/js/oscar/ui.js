--- conflicted
+++ resolved
@@ -118,17 +118,10 @@
                 // Don't apply this to the gallery carousel
                 if (gallery <= 0) {
                     var imageWidth = 175,
-<<<<<<< HEAD
-                        minProducts =  4;
-                    if( $(this).hasClass('wide') ) {
-                        minProducts =  5;
-                    }    
-=======
                         minProducts = 4;
                     if ($(this).hasClass('wide')) {
                         minProducts = 5;
                     }
->>>>>>> 2dcc1b2c
                     $(this).elastislide({
                         imageW: imageWidth,
                         minItems: minProducts,
