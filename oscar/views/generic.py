<<<<<<< HEAD
import json
=======
from django import forms
from django.core import validators
from django.core.exceptions import ValidationError
>>>>>>> 16661a49
from django.utils.encoding import smart_str
from django.contrib import messages
from django.http import HttpResponseRedirect, HttpResponse
from django.utils.translation import ugettext_lazy as _
from django.views.generic.base import View

import phonenumbers
from oscar.core.phonenumber import PhoneNumber


class PostActionMixin(object):
    """
    Simple mixin to forward POST request that contain a key 'action'
    onto a method of form "do_{action}".

    This only works with DetailView
    """
    def post(self, request, *args, **kwargs):
        if 'action' in self.request.POST:
            model = self.get_object()
            # The do_* method is required to do what it needs to with the model
            # it is passed, and then to assign the HTTP response to
            # self.response.
            method_name = "do_%s" % self.request.POST['action'].lower()
            if hasattr(self, method_name):
                getattr(self, method_name)(model)
                return self.response
            else:
                messages.error(request, _("Invalid form submission"))
        return super(PostActionMixin, self).post(request, *args, **kwargs)


class BulkEditMixin(object):
    """
    Mixin for views that have a bulk editing facility.  This is normally in the
    form of tabular data where each row has a checkbox.  The UI allows a number
    of rows to be selected and then some 'action' to be performed on them.
    """
    action_param = 'action'

    # Permitted methods that can be used to act on the selected objects
    actions = None
    current_view = None
    checkbox_object_name = None

    def get_checkbox_object_name(self):
        if self.checkbox_object_name:
            return self.checkbox_object_name
        object_list = self.get_queryset()
        if hasattr(object_list, 'model'):
            return smart_str(object_list.model._meta.object_name.lower())
        else:
            return None

    def get_queryset(self):
        pass

    def get_error_url(self, request):
        return request.META.get('HTTP_REFERER', '.')

    def get_success_url(self, request):
        return request.META.get('HTTP_REFERER', '.')

    def post(self, request, *args, **kwargs):
        # Dynamic dispatch pattern - we forward POST requests onto a method
        # designated by the 'action' parameter.  The action has to be in a
        # whitelist to avoid security issues.
        action = request.POST.get(self.action_param, '').lower()
        if not self.actions or action not in self.actions:
            messages.error(self.request, _("Invalid action"))
            return HttpResponseRedirect(self.get_error_url(request))

        ids = request.POST.getlist(
            'selected_%s' % self.get_checkbox_object_name())
        ids = map(int, ids)
        if not ids:
            messages.error(
                self.request,
                _("You need to select some %ss") % self.get_checkbox_object_name())
            return HttpResponseRedirect(self.get_error_url(request))

        objects = self.get_objects(ids)
        return getattr(self, action)(request, objects)

    def get_objects(self, ids):
        object_dict = self.get_object_dict(ids)
        # Rearrange back into the original order
        return [object_dict[id] for id in ids]

    def get_object_dict(self, ids):
        return self.model.objects.in_bulk(ids)


<<<<<<< HEAD
class ObjectLookupView(View):
    """Base view for json lookup for objects"""
    def get_query_set(self):
        return self.model.objects.all()

    def format_object(self, obj):
        return {
            'id': obj.pk,
            'text': unicode(obj),
        }

    def initial_filter(self, qs, value):
        return qs.filter(pk__in=value.split(','))

    def lookup_filter(self, qs, term):
        return qs

    def paginate(self, qs, page, page_limit):
        total = qs.count()

        start = (page-1) * page_limit
        stop = start + page_limit

        qs = qs[start:stop]

        return qs, (page_limit * page < total)

    def get_args(self):
        GET = self.request.GET
        return (GET.get('initial', None),
                GET.get('q', None),
                int(GET.get('page', 1)),
                int(GET.get('page_limit', 20)))
       
    def get(self, request):
        self.request = request
        qs = self.get_query_set()

        initial, q, page, page_limit = self.get_args()

        if initial:
            qs = self.initial_filter(qs, initial)
            more = False
        else:
            if q:
                qs = self.lookup_filter(qs, q)
            qs, more = self.paginate(qs, page, page_limit)

        return HttpResponse(json.dumps({
            'results': map(self.format_object, qs),
            'more': more,
        }), mimetype='application/json')
=======
class PhoneNumberMixin(object):
    """
    Validation mixin for forms with a phone number, and optionally a country.
    It tries to validate the phone number, and on failure tries to validate it
    using a hint (the country provided), and treating it as a local number.
    
    It looks for ``self.country``, or ``self.fields['country'].queryset``
    """
    
    phone_number = forms.CharField(max_length=32, required=False)

    def clean_phone_number(self):
        number = self.cleaned_data['phone_number']

        # empty
        if number in validators.EMPTY_VALUES:
            return None
        
        # Check for an international phone format
        try:
            phone_number = PhoneNumber.from_string(number)
        except phonenumbers.NumberParseException:
            # Try hinting with the shipping country
            if hasattr(self.instance, 'country'):
                country = self.instance.country
            elif hasattr(self.fields.get('country'), 'queryset'):
                country = self.fields['country'].queryset[0]
            else:
                country = None

            if country:
                country = self.cleaned_data.get('country', country)
                            
                region_code = country.iso_3166_1_a2
                # The PhoneNumber class does not allow specifying
                # the region. So we drop down to the underlying phonenumbers library,
                # which luckily allows parsing into a PhoneNumber instance
                try:
                    phone_number = PhoneNumber.from_string(number, region=region_code)
                    if not phone_number.is_valid():
                        raise ValidationError(
                            _(u'This is not a valid local phone format for %s.') % country)
                except phonenumbers.NumberParseException:
                    # Not a valid local or international phone number
                    raise ValidationError(
                        _(u'This is not a valid local or international phone format.'))
            else:
                # There is no shipping country, not a valid international number
                raise ValidationError(
                    _(u'This is not a valid international phone format.'))

        return phone_number
>>>>>>> 16661a49
<|MERGE_RESOLUTION|>--- conflicted
+++ resolved
@@ -1,10 +1,8 @@
-<<<<<<< HEAD
 import json
-=======
+
 from django import forms
 from django.core import validators
 from django.core.exceptions import ValidationError
->>>>>>> 16661a49
 from django.utils.encoding import smart_str
 from django.contrib import messages
 from django.http import HttpResponseRedirect, HttpResponse
@@ -98,7 +96,6 @@
         return self.model.objects.in_bulk(ids)
 
 
-<<<<<<< HEAD
 class ObjectLookupView(View):
     """Base view for json lookup for objects"""
     def get_query_set(self):
@@ -151,7 +148,8 @@
             'results': map(self.format_object, qs),
             'more': more,
         }), mimetype='application/json')
-=======
+
+
 class PhoneNumberMixin(object):
     """
     Validation mixin for forms with a phone number, and optionally a country.
@@ -203,5 +201,4 @@
                 raise ValidationError(
                     _(u'This is not a valid international phone format.'))
 
-        return phone_number
->>>>>>> 16661a49
+        return phone_number