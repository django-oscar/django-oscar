--- conflicted
+++ resolved
@@ -209,11 +209,10 @@
         self.context['methods'] = methods
         return render(self.request, self.template_file, self.context)
     
-<<<<<<< HEAD
     def get_shipping_methods_for_basket(self, basket):
         u"""Return available shipping methods for a basket"""
         return shipping_models.Method.objects.all()
-=======
+
     def get_available_shipping_methods(self):
         u"""
         Returns all applicable shipping method objects
@@ -221,7 +220,6 @@
         """ 
         repo = shipping_repository.Repository()
         return repo.get_shipping_methods(self.request.user, self.basket, self.get_shipping_address())
->>>>>>> 8281b549
     
     def handle_POST(self):
         method_code = self.request.POST['method_code']
