# flake8: noqa, because URL syntax is more readable with long lines

import django
from django.conf.urls import patterns, url, include
from django.contrib.auth import views as auth_views
from django.core.urlresolvers import reverse_lazy

from oscar.core.application import Application
from oscar.apps.customer import forms
from oscar.core.loading import get_class
from oscar.views.decorators import login_forbidden


class Shop(Application):
    name = None

    catalogue_app = get_class('catalogue.app', 'application')
    customer_app = get_class('customer.app', 'application')
    basket_app = get_class('basket.app', 'application')
    checkout_app = get_class('checkout.app', 'application')
    promotions_app = get_class('promotions.app', 'application')
    search_app = get_class('search.app', 'application')
    dashboard_app = get_class('dashboard.app', 'application')
    offer_app = get_class('offer.app', 'application')

    def get_urls(self):
        urls = [
            (r'^catalogue/', include(self.catalogue_app.urls)),
            (r'^basket/', include(self.basket_app.urls)),
            (r'^checkout/', include(self.checkout_app.urls)),
            (r'^accounts/', include(self.customer_app.urls)),
            (r'^search/', include(self.search_app.urls)),
            (r'^dashboard/', include(self.dashboard_app.urls)),
            (r'^offers/', include(self.offer_app.urls)),

            # Password reset - as we're using Django's default view functions,
            # we can't namespace these urls as that prevents
            # the reverse function from working.
            url(r'^password-reset/$',
                login_forbidden(auth_views.password_reset),
                {'password_reset_form': forms.PasswordResetForm,
                 'post_reset_redirect': reverse_lazy('password-reset-done')},
                name='password-reset'),
            url(r'^password-reset/done/$',
                login_forbidden(auth_views.password_reset_done),
<<<<<<< HEAD
                name='password-reset-done')]

        # Django <=1.5: uses uidb36 to encode the user's primary key
        # Django 1.6:   uses uidb64 to encode the user's primary key, but
        #               but supports legacy links
        # Django > 1.7: used uidb64 to encode the user's primary key
        # see https://docs.djangoproject.com/en/dev/releases/1.6/#django-contrib-auth-password-reset-uses-base-64-encoding-of-user-pk
        if django.VERSION < (1, 6):
            urls.append(
                url(r'^password-reset/confirm/(?P<uidb36>[0-9A-Za-z]+)-(?P<token>.+)/$',
                    login_forbidden(auth_views.password_reset_confirm),
                    {'post_reset_redirect': reverse_lazy('password-reset-complete')},
                    name='password-reset-confirm'))
        else:
            urls.append(
                url(r'^password-reset/confirm/(?P<uidb64>[0-9A-Za-z_\-]+)/(?P<token>.+)/$',
                    login_forbidden(auth_views.password_reset_confirm),
                    {'post_reset_redirect': reverse_lazy('password-reset-complete')},
                    name='password-reset-confirm'))
            if django.VERSION < (1, 7):
                urls.append(
                    url(r'^password-reset/confirm/(?P<uidb36>[0-9A-Za-z]+)-(?P<token>.+)/$',
                        login_forbidden(auth_views.password_reset_confirm_uidb36),
                        {'post_reset_redirect': reverse_lazy('password-reset-complete')}))

        urls += [
=======
                name='password-reset-done'),
            url(r'^password-reset/confirm/(?P<uidb36>[0-9A-Za-z]{1,13})-'
                r'(?P<token>[0-9A-Za-z]{1,13}-[0-9A-Za-z]{1,20})/$',
                login_forbidden(password_reset_confirm),
                {'post_reset_redirect':
                 reverse_lazy('password-reset-complete'),
                 'set_password_form': forms.SetPasswordForm},
                name='password-reset-confirm'),
>>>>>>> 838bbf3e
            url(r'^password-reset/complete/$',
                login_forbidden(auth_views.password_reset_complete),
                name='password-reset-complete'),
            (r'', include(self.promotions_app.urls)),
        ]
        return patterns('', *urls)


# 'shop' kept for legacy projects - 'application' is a better name
shop = application = Shop()<|MERGE_RESOLUTION|>--- conflicted
+++ resolved
@@ -43,7 +43,6 @@
                 name='password-reset'),
             url(r'^password-reset/done/$',
                 login_forbidden(auth_views.password_reset_done),
-<<<<<<< HEAD
                 name='password-reset-done')]
 
         # Django <=1.5: uses uidb36 to encode the user's primary key
@@ -55,31 +54,30 @@
             urls.append(
                 url(r'^password-reset/confirm/(?P<uidb36>[0-9A-Za-z]+)-(?P<token>.+)/$',
                     login_forbidden(auth_views.password_reset_confirm),
-                    {'post_reset_redirect': reverse_lazy('password-reset-complete')},
+                    {
+                        'post_reset_redirect': reverse_lazy('password-reset-complete'),
+                        'set_password_form': forms.SetPasswordForm,
+                    },
                     name='password-reset-confirm'))
         else:
             urls.append(
                 url(r'^password-reset/confirm/(?P<uidb64>[0-9A-Za-z_\-]+)/(?P<token>.+)/$',
                     login_forbidden(auth_views.password_reset_confirm),
-                    {'post_reset_redirect': reverse_lazy('password-reset-complete')},
+                    {
+                        'post_reset_redirect': reverse_lazy('password-reset-complete'),
+                        'set_password_form': forms.SetPasswordForm,
+                    },
                     name='password-reset-confirm'))
             if django.VERSION < (1, 7):
                 urls.append(
                     url(r'^password-reset/confirm/(?P<uidb36>[0-9A-Za-z]+)-(?P<token>.+)/$',
                         login_forbidden(auth_views.password_reset_confirm_uidb36),
-                        {'post_reset_redirect': reverse_lazy('password-reset-complete')}))
+                        {
+                            'post_reset_redirect': reverse_lazy('password-reset-complete'),
+                            'set_password_form': forms.SetPasswordForm,
+                        }))
 
         urls += [
-=======
-                name='password-reset-done'),
-            url(r'^password-reset/confirm/(?P<uidb36>[0-9A-Za-z]{1,13})-'
-                r'(?P<token>[0-9A-Za-z]{1,13}-[0-9A-Za-z]{1,20})/$',
-                login_forbidden(password_reset_confirm),
-                {'post_reset_redirect':
-                 reverse_lazy('password-reset-complete'),
-                 'set_password_form': forms.SetPasswordForm},
-                name='password-reset-confirm'),
->>>>>>> 838bbf3e
             url(r'^password-reset/complete/$',
                 login_forbidden(auth_views.password_reset_complete),
                 name='password-reset-complete'),
