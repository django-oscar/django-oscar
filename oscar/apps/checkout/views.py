--- conflicted
+++ resolved
@@ -31,82 +31,6 @@
 logger = logging.getLogger('oscar.checkout')
 
 
-<<<<<<< HEAD
-=======
-class CheckoutSessionMixin(object):
-    """
-    Mixin to provide common functionality shared between checkout views.
-    """
-
-    def dispatch(self, request, *args, **kwargs):
-        self.checkout_session = CheckoutSessionData(request)
-        return super(CheckoutSessionMixin, self).dispatch(request, *args, **kwargs)
-
-    def get_shipping_address(self):
-        """
-        Return the current shipping address for this checkout session.
-
-        This could either be a ShippingAddress model which has been
-        pre-populated (not saved), or a UserAddress model which will
-        need converting into a ShippingAddress model at submission
-        """
-        addr_data = self.checkout_session.new_shipping_address_fields()
-        if addr_data:
-            # Load address data into a blank address model
-            return ShippingAddress(**addr_data)
-        addr_id = self.checkout_session.user_address_id()
-        if addr_id:
-            try:
-                return UserAddress._default_manager.get(pk=addr_id)
-            except UserAddress.DoesNotExist:
-                # This can happen if you reset all your tables and you still have
-                # session data that refers to addresses that no longer exist
-                pass
-        return None
-
-    def get_shipping_method(self, basket=None):
-        method = self.checkout_session.shipping_method()
-        if method:
-            if not basket:
-                basket = self.request.basket
-            method.set_basket(basket)
-        else:
-            # We default to using free shipping
-            method = Free()
-        return method
-
-    def get_order_totals(self, basket=None, shipping_method=None, **kwargs):
-        """
-        Returns the total for the order with and without tax (as a tuple)
-        """
-        calc = OrderTotalCalculator(self.request)
-        if not basket:
-            basket = self.request.basket
-        if not shipping_method:
-            shipping_method = self.get_shipping_method(basket)
-        total_incl_tax = calc.order_total_incl_tax(basket, shipping_method, **kwargs)
-        total_excl_tax = calc.order_total_excl_tax(basket, shipping_method, **kwargs)
-        return total_incl_tax, total_excl_tax
-
-    def get_context_data(self, **kwargs):
-        """
-        Assign common template variables to the context.
-        """
-        ctx = super(CheckoutSessionMixin, self).get_context_data(**kwargs)
-        ctx['shipping_address'] = self.get_shipping_address()
-
-        method = self.get_shipping_method()
-        if method:
-            ctx['shipping_method'] = method
-            ctx['shipping_total_excl_tax'] = method.basket_charge_excl_tax()
-            ctx['shipping_total_incl_tax'] = method.basket_charge_incl_tax()
-
-        ctx['order_total_incl_tax'], ctx['order_total_excl_tax'] = self.get_order_totals()
-
-        return ctx
-
-
->>>>>>> 3d0fead9
 class IndexView(CheckoutSessionMixin, FormView):
     """
     First page of the checkout.  We prompt user to either sign in, or
@@ -305,13 +229,8 @@
     automatically selected.  Otherwise, a page is rendered where
     the user can choose the appropriate one.
     """
-<<<<<<< HEAD
     template_name = 'checkout/shipping_methods.html'
-    
-=======
-    template_name = 'checkout/shipping_methods.html';
-
->>>>>>> 3d0fead9
+
     def get(self, request, *args, **kwargs):
         # Check that the user's basket is not empty
         if request.basket.is_empty:
@@ -419,248 +338,6 @@
 # Order submission
 # ================
 
-<<<<<<< HEAD
-=======
-
-class OrderPlacementMixin(CheckoutSessionMixin):
-    """
-    Mixin which provides functionality for placing orders.
-    """
-    # Any payment sources should be added to this list as part of the
-    # _handle_payment method.  If the order is placed successfully, then
-    # they will be persisted.
-    _payment_sources = None
-
-    _payment_events = None
-
-    # Default code for the email to send after successful checkout
-    communication_type_code = 'ORDER_PLACED'
-
-    def handle_order_placement(self, order_number, basket, total_incl_tax, total_excl_tax, **kwargs):
-        """
-        Write out the order models and return the appropriate HTTP response
-
-        We deliberately pass the basket in here as the one tied to the request
-        isn't necessarily the correct one to use in placing the order.  This can
-        happen when a basket gets frozen.
-        """
-        order = self.place_order(order_number, basket, total_incl_tax, total_excl_tax, **kwargs)
-        basket.set_as_submitted()
-        return self.handle_successful_order(order)
-
-    def add_payment_source(self, source):
-        if self._payment_sources is None:
-            self._payment_sources = []
-        self._payment_sources.append(source)
-
-    def add_payment_event(self, event_type_name, amount):
-        event_type, n = PaymentEventType.objects.get_or_create(name=event_type_name)
-        if self._payment_events is None:
-            self._payment_events = []
-        event = PaymentEvent(event_type=event_type, amount=amount)
-        self._payment_events.append(event)
-
-    def handle_successful_order(self, order):
-        """
-        Handle the various steps required after an order has been successfully placed.
-
-        Override this view if you want to perform custom actions when an
-        order is submitted.
-        """
-        # Send confirmation message (normally an email)
-        self.send_confirmation_message(order)
-
-        # Flush all session data
-        self.checkout_session.flush()
-
-        # Save order id in session so thank-you page can load it
-        self.request.session['checkout_order_id'] = order.id
-
-        return HttpResponseRedirect(reverse('checkout:thank-you'))
-
-    def place_order(self, order_number, basket, total_incl_tax, total_excl_tax, **kwargs):
-        """
-        Writes the order out to the DB including the payment models
-        """
-        shipping_address = self.create_shipping_address()
-        shipping_method = self.get_shipping_method(basket)
-        billing_address = self.create_billing_address(shipping_address)
-
-        if 'status' not in kwargs:
-            status = self.get_initial_order_status(basket)
-        else:
-            status = kwargs.pop('status')
-
-        # Set guest email address for anon checkout.   Some libraries (eg
-        # PayPal) will pass this explicitly so we take care not to clobber.
-        if not self.request.user.is_authenticated() and 'guest_email' not in kwargs:
-            kwargs['guest_email'] = self.checkout_session.get_guest_email()
-
-        order = OrderCreator().place_order(basket=basket,
-                                           total_incl_tax=total_incl_tax,
-                                           total_excl_tax=total_excl_tax,
-                                           user=self.request.user,
-                                           shipping_method=shipping_method,
-                                           shipping_address=shipping_address,
-                                           billing_address=billing_address,
-                                           order_number=order_number,
-                                           status=status,
-                                           **kwargs)
-        self.save_payment_details(order)
-        return order
-
-    def create_shipping_address(self):
-        """
-        Create and returns the shipping address for the current order.
-
-        If the shipping address was entered manually, then we simply
-        write out a ShippingAddress model with the appropriate form data.  If
-        the user is authenticated, then we create a UserAddress from this data
-        too so it can be re-used in the future.
-
-        If the shipping address was selected from the user's address book,
-        then we convert the UserAddress to a ShippingAddress.
-        """
-        if not self.request.basket.is_shipping_required():
-            return None
-
-        addr_data = self.checkout_session.new_shipping_address_fields()
-        addr_id = self.checkout_session.user_address_id()
-        if addr_data:
-            addr = self.create_shipping_address_from_form_fields(addr_data)
-            self.create_user_address(addr_data)
-        elif addr_id:
-            addr = self.create_shipping_address_from_user_address(addr_id)
-        else:
-            raise AttributeError("No shipping address data found")
-        return addr
-
-    def create_shipping_address_from_form_fields(self, addr_data):
-        """Creates a shipping address model from the saved form fields"""
-        shipping_addr = ShippingAddress(**addr_data)
-        shipping_addr.save()
-        return shipping_addr
-
-    def create_user_address(self, addr_data):
-        """
-        For signed-in users, we create a user address model which will go
-        into their address book.
-        """
-        if self.request.user.is_authenticated():
-            addr_data['user_id'] = self.request.user.id
-            user_addr = UserAddress(**addr_data)
-            # Check that this address isn't already in the db as we don't want
-            # to fill up the customer address book with duplicate addresses
-            try:
-                UserAddress._default_manager.get(hash=user_addr.generate_hash())
-            except ObjectDoesNotExist:
-                user_addr.save()
-
-    def create_shipping_address_from_user_address(self, addr_id):
-        """Creates a shipping address from a user address"""
-        address = UserAddress._default_manager.get(pk=addr_id)
-        # Increment the number of orders to help determine popularity of orders
-        address.num_orders += 1
-        address.save()
-
-        shipping_addr = ShippingAddress()
-        address.populate_alternative_model(shipping_addr)
-        shipping_addr.save()
-        return shipping_addr
-
-    def create_billing_address(self, shipping_address=None):
-        """
-        Saves any relevant billing data (eg a billing address).
-        """
-        return None
-
-    def save_payment_details(self, order):
-        """
-        Saves all payment-related details. This could include a billing
-        address, payment sources and any order payment events.
-        """
-        self.save_payment_events(order)
-        self.save_payment_sources(order)
-
-    def save_payment_events(self, order):
-        """
-        Saves any relevant payment events for this order
-        """
-        if not self._payment_events:
-            return
-        for event in self._payment_events:
-            event.order = order
-            event.save()
-
-    def save_payment_sources(self, order):
-        """
-        Saves any payment sources used in this order.
-
-        When the payment sources are created, the order model does not exist and
-        so they need to have it set before saving.
-        """
-        if not self._payment_sources:
-            return
-        for source in self._payment_sources:
-            source.order = order
-            source.save()
-
-    def get_initial_order_status(self, basket):
-        return None
-
-    def get_submitted_basket(self):
-        basket_id = self.checkout_session.get_submitted_basket_id()
-        return Basket._default_manager.get(pk=basket_id)
-
-    def restore_frozen_basket(self):
-        """
-        Restores a frozen basket as the sole OPEN basket.  Note that this also merges
-        in any new products that have been added to a basket that has been created while payment.
-        """
-        try:
-            fzn_basket = self.get_submitted_basket()
-        except Basket.DoesNotExist:
-            # Strange place.  The previous basket stored in the session does
-            # not exist.
-            pass
-        else:
-            fzn_basket.thaw()
-            if self.request.basket.id != fzn_basket.id:
-                fzn_basket.merge(self.request.basket)
-                self.request.basket = fzn_basket
-
-    def send_confirmation_message(self, order, **kwargs):
-        code = self.communication_type_code
-        ctx = {'order': order,
-               'lines': order.lines.all(),}
-
-        if not self.request.user.is_authenticated():
-            path = reverse('customer:anon-order',
-                           kwargs={'order_number': order.number,
-                                   'hash': order.verification_hash()})
-            site = Site.objects.get_current()
-            ctx['status_url'] = 'http://%s%s' % (site.domain, path)
-
-        try:
-            event_type = CommunicationEventType.objects.get(code=code)
-        except CommunicationEventType.DoesNotExist:
-            # No event in database, attempt to find templates for this type
-            messages = CommunicationEventType.objects.get_and_render(code, ctx)
-            event_type = None
-        else:
-            # Create order event
-            CommunicationEvent._default_manager.create(order=order, event_type=event_type)
-            messages = event_type.get_messages(ctx)
-
-        if messages and messages['body']:
-            logger.info("Order #%s - sending %s messages", order.number, code)
-            dispatcher = Dispatcher(logger)
-            dispatcher.dispatch_order_messages(order, messages, event_type, **kwargs)
-        else:
-            logger.warning("Order #%s - no %s communication event type", order.number, code)
-
-
->>>>>>> 3d0fead9
 class PaymentDetailsView(OrderPlacementMixin, TemplateView):
     """
     For taking the details of payment and creating the order
