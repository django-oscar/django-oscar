--- conflicted
+++ resolved
@@ -72,12 +72,6 @@
     password = 'cheeseshop'
     email = 'customer@example.com'
 
-<<<<<<< HEAD
-    def test_change_password_page_returns_200(self):
-        User.objects.create_user(username='customer',
-                                 email='customer@example.com', password='test')
-        self.client.login(username='customer', password='test')
-=======
     def setUp(self):
         User.objects.create_user(username=self.username,
                                  email=self.email, password=self.password)
@@ -90,7 +84,6 @@
         User.objects.all().delete()
 
     def test_update_profile_page_for_smoke(self):
->>>>>>> 432afd6e
         url = reverse('customer:profile-update')
         response = self.client.get(url)
         self.assertEqual(200, response.status_code)
