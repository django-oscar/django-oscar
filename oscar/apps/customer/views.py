from django.shortcuts import get_object_or_404
from django.contrib.auth.decorators import login_required
from django.views.generic import ListView, DetailView, CreateView, UpdateView, DeleteView
from django.core.urlresolvers import reverse
from django.http import HttpResponseRedirect
from django.contrib import messages
from django.utils.translation import ugettext as _
from oscar.apps.address.forms import UserAddressForm
<<<<<<< HEAD
from oscar.view.generic import PostActionMixin

from django.db.models import get_model

order_model = get_model('order', 'Order')
order_line_model = get_model('order', 'Line')
basket_model = get_model('basket', 'Basket')
user_address_model = get_model('address', 'UserAddress')


class AccountSummaryView(ListView):
    u"""Customer order history"""
    context_object_name = "orders"
    template_name = 'oscar/customer/profile.html'
    paginate_by = 20
    model = order_model

    def get_queryset(self):
        u"""Return a customer's orders"""
        return self.model._default_manager.filter(user=self.request.user)[0:5]


=======
from oscar.core.loading import import_module
import_module('address.models', ['UserAddress'], locals())
import_module('order.models', ['Order', 'Line'], locals())
import_module('basket.models', ['Basket'], locals())
import_module('customer.models', ['Email'], locals())

@login_required
def profile(request):
    u"""Return a customers's profile"""
    # Load last 5 orders as preview
    orders = Order._default_manager.filter(user=request.user)[0:5]
    emails  = Email._default_manager.filter(user=request.user)[0:5]
    return TemplateResponse(request, 'oscar/customer/profile.html', {'orders': orders,
                                                                     'emails': emails})
    
    
class EmailHistoryView(ListView):
    """Customer email history"""
    context_object_name = "emails"
    template_name = 'oscar/customer/email-history.html'
    paginate_by = 20

    def get_queryset(self):
        u"""Return a customer's orders"""
        return Email._default_manager.filter(user=self.request.user)


class EmailDetailView(DetailView):
    u"""Customer order details"""
    template_name = "oscar/customer/email.html"
    context_object_name = 'email'
    
    def get_object(self):
        u"""Return an order object or 404"""
        return get_object_or_404(Email, user=self.request.user, id=self.kwargs['email_id'])

        
>>>>>>> 1438a63c
class OrderHistoryView(ListView):
    u"""Customer order history"""
    context_object_name = "orders"
    template_name = 'oscar/customer/order-history.html'
    paginate_by = 20
    model = order_model

    def get_queryset(self):
        u"""Return a customer's orders"""
        return self.model._default_manager.filter(user=self.request.user)


class OrderDetailView(DetailView):
    u"""Customer order details"""
    
    model = order_model
    
    def get_template_names(self):
        return ["oscar/customer/order.html"]    

    def get_object(self):
        return get_object_or_404(order_model, user=self.request.user, number=self.kwargs['order_number'])

class OrderLineView(DetailView, PostActionMixin):
    u"""Customer order line"""
    
    def get_object(self):
        u"""Return an order object or 404"""
        order = get_object_or_404(order_model, user=self.request.user, number=self.kwargs['order_number'])
        return order.lines.get(id=self.kwargs['line_id'])
    
    def do_reorder(self, line):
        if not line.product:
            messages.info(self.request, _("This product is no longer available for re-order"))
            return
        
        # We need to pass response to the get_or_create... method
        # as a new basket might need to be created
        self.response = HttpResponseRedirect(reverse('oscar-basket'))
        basket = self.request.basket
        
        # Convert line attributes into basket options
        options = []
        for attribute in line.attributes.all():
            if attribute.option:
                options.append({'option': attribute.option, 'value': attribute.value})
        basket.add_product(line.product, 1, options)
<<<<<<< HEAD
        messages.info(self.request, "Line reordered")  
=======
        messages.info(self.request, "Line reordered")
        
>>>>>>> 1438a63c

class AddressListView(ListView):
    u"""Customer address book"""
    context_object_name = "addresses"
    template_name = 'oscar/customer/address-book.html'
    paginate_by = 40
        
    def get_queryset(self):
        u"""Return a customer's addresses"""
        return user_address_model._default_manager.filter(user=self.request.user)


class AddressCreateView(CreateView):
    form_class = UserAddressForm
    mode = user_address_model
    
    def form_valid(self, form):
        self.object = form.save(commit=False)
        self.object.user = self.request.user
        self.object.save()
        return HttpResponseRedirect(self.get_success_url())

    def get_template_names(self):
        return ["oscar/customer/address-create.html"]

    def get_success_url(self):
        return reverse('customer:address-list')


class AddressUpdateView(UpdateView):
    form_class = UserAddressForm
    model = user_address_model
    
    def get_template_names(self):
        return ["oscar/customer/address-form.html"]
    
    def get_success_url(self):
        return reverse('customer:address-detail', kwargs={'pk': self.get_object().pk })


class AddressDeleteView(DeleteView):
    model = user_address_model
    
    def get_success_url(self):
        return reverse('customer:address-list')    
    
    def get_template_names(self):
        return ["oscar/customer/address-delete.html"]<|MERGE_RESOLUTION|>--- conflicted
+++ resolved
@@ -6,7 +6,6 @@
 from django.contrib import messages
 from django.utils.translation import ugettext as _
 from oscar.apps.address.forms import UserAddressForm
-<<<<<<< HEAD
 from oscar.view.generic import PostActionMixin
 
 from django.db.models import get_model
@@ -15,6 +14,7 @@
 order_line_model = get_model('order', 'Line')
 basket_model = get_model('basket', 'Basket')
 user_address_model = get_model('address', 'UserAddress')
+email_model = get_model('customer', 'email')
 
 
 class AccountSummaryView(ListView):
@@ -28,23 +28,6 @@
         u"""Return a customer's orders"""
         return self.model._default_manager.filter(user=self.request.user)[0:5]
 
-
-=======
-from oscar.core.loading import import_module
-import_module('address.models', ['UserAddress'], locals())
-import_module('order.models', ['Order', 'Line'], locals())
-import_module('basket.models', ['Basket'], locals())
-import_module('customer.models', ['Email'], locals())
-
-@login_required
-def profile(request):
-    u"""Return a customers's profile"""
-    # Load last 5 orders as preview
-    orders = Order._default_manager.filter(user=request.user)[0:5]
-    emails  = Email._default_manager.filter(user=request.user)[0:5]
-    return TemplateResponse(request, 'oscar/customer/profile.html', {'orders': orders,
-                                                                     'emails': emails})
-    
     
 class EmailHistoryView(ListView):
     """Customer email history"""
@@ -54,7 +37,7 @@
 
     def get_queryset(self):
         u"""Return a customer's orders"""
-        return Email._default_manager.filter(user=self.request.user)
+        return email_model._default_manager.filter(user=self.request.user)
 
 
 class EmailDetailView(DetailView):
@@ -64,10 +47,9 @@
     
     def get_object(self):
         u"""Return an order object or 404"""
-        return get_object_or_404(Email, user=self.request.user, id=self.kwargs['email_id'])
+        return get_object_or_404(email_model, user=self.request.user, id=self.kwargs['email_id'])
 
-        
->>>>>>> 1438a63c
+
 class OrderHistoryView(ListView):
     u"""Customer order history"""
     context_object_name = "orders"
@@ -82,14 +64,14 @@
 
 class OrderDetailView(DetailView):
     u"""Customer order details"""
-    
     model = order_model
     
     def get_template_names(self):
         return ["oscar/customer/order.html"]    
 
     def get_object(self):
-        return get_object_or_404(order_model, user=self.request.user, number=self.kwargs['order_number'])
+        return get_object_or_404(self.model, user=self.request.user, number=self.kwargs['order_number'])
+
 
 class OrderLineView(DetailView, PostActionMixin):
     u"""Customer order line"""
@@ -115,12 +97,8 @@
             if attribute.option:
                 options.append({'option': attribute.option, 'value': attribute.value})
         basket.add_product(line.product, 1, options)
-<<<<<<< HEAD
         messages.info(self.request, "Line reordered")  
-=======
-        messages.info(self.request, "Line reordered")
-        
->>>>>>> 1438a63c
+
 
 class AddressListView(ListView):
     u"""Customer address book"""
