from django.shortcuts import get_object_or_404
from django.views.generic import (TemplateView, ListView, DetailView,
                                  CreateView, UpdateView, DeleteView,
                                  FormView, RedirectView)
from django.core.urlresolvers import reverse, reverse_lazy
from django.core.exceptions import ObjectDoesNotExist
from django.http import HttpResponseRedirect, Http404
from django.contrib import messages
from django.utils.translation import ugettext_lazy as _
from django.contrib.auth import logout as auth_logout, login as auth_login
from django.contrib.auth.forms import PasswordChangeForm
from django.contrib.sites.models import get_current_site
from django.conf import settings
from django.db.models import get_model

from oscar.views.generic import PostActionMixin
from oscar.apps.customer.utils import get_password_reset_url
from oscar.core.loading import get_class, get_profile_class, get_classes
from oscar.core.compat import get_user_model
from .mixins import PageTitleMixin, RegisterUserMixin

Dispatcher = get_class('customer.utils', 'Dispatcher')
EmailAuthenticationForm, EmailUserCreationForm, OrderSearchForm = get_classes(
    'customer.forms', ['EmailAuthenticationForm', 'EmailUserCreationForm',
                       'OrderSearchForm'])
ProfileForm = get_class('customer.forms', 'ProfileForm')
UserAddressForm = get_class('address.forms', 'UserAddressForm')
user_registered = get_class('customer.signals', 'user_registered')
Order = get_model('order', 'Order')
Line = get_model('basket', 'Line')
Basket = get_model('basket', 'Basket')
UserAddress = get_model('address', 'UserAddress')
Email = get_model('customer', 'Email')
UserAddress = get_model('address', 'UserAddress')
ProductAlert = get_model('customer', 'ProductAlert')
CommunicationEventType = get_model('customer', 'CommunicationEventType')

User = get_user_model()


# =======
# Account
# =======

<<<<<<< HEAD
            field_names = [f.name for f in profile._meta.local_fields]
            for field_name in field_names:
                if field_name in ('user', 'id'):
                    continue
                field_data.append(
                    self.get_model_field_data(profile, field_name))

        return field_data

    def get_model_field_data(self, model_class, field_name):
        """
        Extract the verbose name and value for a model's field value
        """
        field = model_class._meta.get_field(field_name)
        if field.choices:
            value = getattr(model_class, 'get_%s_display' % field_name)()
        else:
            value = getattr(model_class, field_name)
        return {
            'name': getattr(field, 'verbose_name'),
            'value': value,
        }

    def post(self, request, *args, **kwargs):
        # A POST means an attempt to change the status of an alert
        if 'cancel_alert' in request.POST:
            return self.cancel_alert(request.POST.get('cancel_alert'))
        return super(AccountSummaryView, self).post(request, *args, **kwargs)

    def cancel_alert(self, alert_id):
        try:
            alert = ProductAlert.objects.get(user=self.request.user, pk=alert_id)
        except ProductAlert.DoesNotExist:
            messages.error(self.request, _("No alert found"))
        else:
            alert.cancel()
            messages.success(self.request, _("Alert cancelled"))
        return HttpResponseRedirect(
            reverse('customer:summary')+'?tab=alerts'
        )

    def get_emails(self, user):
        return Email.objects.filter(user=user)

    def get_product_alerts(self, user):
        return ProductAlert.objects.select_related().filter(
            user=self.request.user,
            date_closed=None,
        )

    def get_default_billing_address(self, user):
        return self.get_user_address(user, is_default_for_billing=True)

    def get_default_shipping_address(self, user):
        return self.get_user_address(user, is_default_for_shipping=True)

    def get_user_address(self, user, **filters):
        try:
            return user.addresses.get(**filters)
        except UserAddress.DoesNotExist:
            return None


class RegisterUserMixin(object):
    communication_type_code = 'REGISTRATION'

    def register_user(self, form):
        """
        Create a user instance and send a new registration email (if configured
        to).
        """
        user = form.save()

        if getattr(settings, 'OSCAR_SEND_REGISTRATION_EMAIL', True):
            self.send_registration_email(user)

        # Raise signal
        user_registered.send_robust(sender=self, user=user)

        # We have to authenticate before login
        try:
            user = authenticate(
                username=user.email,
                password=form.cleaned_data['password1'])
        except User.MultipleObjectsReturned:
            # Handle race condition where the registration request is made
            # multiple times in quick succession.  This leads to both requests
            # passing the uniqueness check and creating users (as the first one
            # hasn't committed when the second one runs the check).  We retain
            # the first one and delete the dupes.
            users = User.objects.filter(email=user.email)
            user = users[0]
            for u in users[1:]:
                u.delete()

        auth_login(self.request, user)

        return user

    def send_registration_email(self, user):
        code = self.communication_type_code
        ctx = {'user': user,
               'site': get_current_site(self.request)}
        messages = CommunicationEventType.objects.get_and_render(
            code, ctx)
        if messages and messages['body']:
            Dispatcher().dispatch_user_messages(user, messages)
=======
class AccountSummaryView(RedirectView):
    """
    View that exists for legacy reasons and customisability. It commonly gets
    called when the user clicks on "Account" in the navbar, and can be
    overriden to determine to what sub-page the user is directed without
    having to change a lot of templates.
    """
    url = reverse_lazy(settings.OSCAR_ACCOUNTS_REDIRECT_URL)
>>>>>>> 83d9955b


class AccountRegistrationView(FormView, RegisterUserMixin):
    form_class = EmailUserCreationForm
    template_name = 'customer/registration.html'
    redirect_field_name = 'next'

    def get(self, request, *args, **kwargs):
        if request.user.is_authenticated():
            return HttpResponseRedirect(settings.LOGIN_REDIRECT_URL)
        return super(AccountRegistrationView, self).get(
            request, *args, **kwargs)

    def get_logged_in_redirect(self):
        return reverse('customer:summary')

    def get_form_kwargs(self):
        kwargs = super(AccountRegistrationView, self).get_form_kwargs()
        kwargs['initial'] = {
            'email': self.request.GET.get('email', ''),
            'redirect_url': self.request.GET.get(self.redirect_field_name, '')
        }
        kwargs['host'] = self.request.get_host()
        return kwargs

    def get_context_data(self, *args, **kwargs):
        ctx = super(AccountRegistrationView, self).get_context_data(
            *args, **kwargs)
        ctx['cancel_url'] = self.request.META.get('HTTP_REFERER', None)
        return ctx

    def form_valid(self, form):
        self.register_user(form)
        return HttpResponseRedirect(
            form.cleaned_data['redirect_url'])


class AccountAuthView(TemplateView, RegisterUserMixin):
    """
    This is actually a slightly odd double form view
    """
    template_name = 'customer/login_registration.html'
    login_prefix, registration_prefix = 'login', 'registration'
    login_form_class = EmailAuthenticationForm
    registration_form_class = EmailUserCreationForm
    redirect_field_name = 'next'

    def get(self, request, *args, **kwargs):
        if request.user.is_authenticated():
            return HttpResponseRedirect(settings.LOGIN_REDIRECT_URL)
        return super(AccountAuthView, self).get(
            request, *args, **kwargs)

    def get_context_data(self, *args, **kwargs):
        ctx = super(AccountAuthView, self).get_context_data(*args, **kwargs)
        ctx.update(kwargs)

        # Don't pass request as we don't want to trigger validation of BOTH
        # forms.
        if 'login_form' not in kwargs:
            ctx['login_form'] = self.get_login_form()
        if 'registration_form' not in kwargs:
            ctx['registration_form'] = self.get_registration_form()
        return ctx

    def get_login_form(self, request=None):
        return self.login_form_class(**self.get_login_form_kwargs(request))

    def get_login_form_kwargs(self, request=None):
        kwargs = {}
        kwargs['host'] = self.request.get_host()
        kwargs['prefix'] = self.login_prefix
        kwargs['initial'] = {
            'redirect_url': self.request.GET.get(self.redirect_field_name, ''),
            }
        if request and request.method in ('POST', 'PUT'):
            kwargs.update({
                'data': request.POST,
                'files': request.FILES,
                })
        return kwargs

    def get_registration_form(self, request=None):
        return self.registration_form_class(
            **self.get_registration_form_kwargs(request))

    def get_registration_form_kwargs(self, request=None):
        kwargs = {}
        kwargs['host'] = self.request.get_host()
        kwargs['prefix'] = self.registration_prefix
        kwargs['initial'] = {
            'redirect_url': self.request.GET.get(self.redirect_field_name, ''),
            }
        if request and request.method in ('POST', 'PUT'):
            kwargs.update({
                'data': request.POST,
                'files': request.FILES,
                })
        return kwargs

    def post(self, request, *args, **kwargs):
        # Use the name of the submit button to determine which form to validate
        if u'login_submit' in request.POST:
            return self.validate_login_form()
        elif u'registration_submit' in request.POST:
            return self.validate_registration_form()
        return self.get(request)

    def validate_login_form(self):
        form = self.get_login_form(self.request)
        if form.is_valid():
            auth_login(self.request, form.get_user())
            return HttpResponseRedirect(form.cleaned_data['redirect_url'])

        ctx = self.get_context_data(login_form=form)
        return self.render_to_response(ctx)

    def validate_registration_form(self):
        form = self.get_registration_form(self.request)
        if form.is_valid():
            self.register_user(form)
            return HttpResponseRedirect(form.cleaned_data['redirect_url'])

        ctx = self.get_context_data(registration_form=form)
        return self.render_to_response(ctx)


class LogoutView(RedirectView):
    url = '/'
    permanent = False

    def get(self, request, *args, **kwargs):
        auth_logout(request)
        response = super(LogoutView, self).get(request, *args, **kwargs)

        for cookie in settings.OSCAR_COOKIES_DELETE_ON_LOGOUT:
            response.delete_cookie(cookie)

        return response


# =============
# Profile
# =============

class ProfileView(PageTitleMixin, TemplateView):
    template_name = 'customer/profile/profile.html'
    page_title = _('Profile')
    active_tab = 'profile'

    def get_context_data(self, **kwargs):
        ctx = super(ProfileView, self).get_context_data(**kwargs)
        if not hasattr(settings, 'AUTH_PROFILE_MODULE'):
            return ctx
        try:
            profile = self.request.user.get_profile()
        except ObjectDoesNotExist:
            profile = get_profile_class()()

        field_data = []
        for field_name in profile._meta.get_all_field_names():
            if field_name in ('user', 'id'):
                continue
            field = profile._meta.get_field(field_name)
            if field.choices:
                value = getattr(profile, 'get_%s_display' % field_name)()
            else:
                value = getattr(profile, field_name)
            field_data.append({
                'name': getattr(field, 'verbose_name'),
                'value': value,
                })
        ctx['profile_fields'] = field_data
        ctx['profile'] = profile
        return ctx


class ProfileUpdateView(PageTitleMixin, FormView):
    form_class = ProfileForm
    template_name = 'customer/profile/profile_form.html'
    communication_type_code = 'EMAIL_CHANGED'
    page_title = _('Edit Profile')
    active_tab = 'profile'

    def get_form_kwargs(self):
        kwargs = super(ProfileUpdateView, self).get_form_kwargs()
        kwargs['user'] = self.request.user
        return kwargs

    def form_valid(self, form):
        # Grab current user instance before we save form.  We may need this to
        # send a warning email if the email address is changed.
        try:
            old_user = User.objects.get(id=self.request.user.id)
        except User.DoesNotExist:
            old_user = None

        form.save()

        # We have to look up the email address from the form's
        # cleaned data because the object created by form.save() can
        # either be a user or profile depending on AUTH_PROFILE_MODULE
        new_email = form.cleaned_data['email']
        if old_user and new_email != old_user.email:
            # Email address has changed - send a confirmation email to the old
            # address including a password reset link in case this is a
            # suspicious change.
            ctx = {
                'user': self.request.user,
                'site': get_current_site(self.request),
                'reset_url': get_password_reset_url(old_user),
                'new_email': new_email,
            }
            msgs = CommunicationEventType.objects.get_and_render(
                code=self.communication_type_code, context=ctx)
            Dispatcher().dispatch_user_messages(old_user, msgs)

        messages.success(self.request, "Profile updated")
        return HttpResponseRedirect(self.get_success_url())

    def get_success_url(self):
        return reverse('customer:profile-view')


class ChangePasswordView(PageTitleMixin, FormView):
    form_class = PasswordChangeForm
    template_name = 'customer/profile/change_password_form.html'
    communication_type_code = 'PASSWORD_CHANGED'
    page_title = _('Change Password')
    active_tab = 'profile'

    def get_form_kwargs(self):
        kwargs = super(ChangePasswordView, self).get_form_kwargs()
        kwargs['user'] = self.request.user
        return kwargs

    def form_valid(self, form):
        form.save()
        messages.success(self.request, _("Password updated"))

        ctx = {
            'user': self.request.user,
            'site': get_current_site(self.request),
            'reset_url': get_password_reset_url(self.request.user),
            }
        msgs = CommunicationEventType.objects.get_and_render(
            code=self.communication_type_code, context=ctx)
        Dispatcher().dispatch_user_messages(self.request.user, msgs)

        return HttpResponseRedirect(self.get_success_url())

    def get_success_url(self):
        return reverse('customer:profile-view')


# =============
# Email history
# =============

class EmailHistoryView(PageTitleMixin, ListView):
    context_object_name = "emails"
    template_name = 'customer/email/email_list.html'
    paginate_by = 20
    page_title = _('Email History')
    active_tab = 'emails'

    def get_queryset(self):
        return Email._default_manager.filter(user=self.request.user)


class EmailDetailView(PageTitleMixin, DetailView):
    """Customer email"""
    template_name = "customer/email/email_detail.html"
    context_object_name = 'email'
    active_tab = 'emails'

    def get_object(self, queryset=None):
        """Return an order object or 404"""
        return get_object_or_404(Email, user=self.request.user,
                                 id=self.kwargs['email_id'])

    def get_page_title(self):
        """Append email subject to page title"""
        return u'%s: %s' % (_('Email'), self.object.subject)


# =============
# Order history
# =============

class OrderHistoryView(PageTitleMixin, ListView):
    """
    Customer order history
    """
    context_object_name = "orders"
    template_name = 'customer/order/order_list.html'
    paginate_by = 20
    model = Order
    form_class = OrderSearchForm
    page_title = _('Order History')
    active_tab = 'orders'

    def get(self, request, *args, **kwargs):
        if 'date_from' in request.GET:
            self.form = self.form_class(self.request.GET)
            if not self.form.is_valid():
                self.object_list = self.get_queryset()
                ctx = self.get_context_data(object_list=self.object_list)
                return self.render_to_response(ctx)
            data = self.form.cleaned_data

            # If the user has just entered an order number, try and look it up
            # and redirect immediately to the order detail page.
            if data['order_number'] and not (data['date_to'] or
                                             data['date_from']):
                try:
                    order = Order.objects.get(
                        number=data['order_number'], user=self.request.user)
                except Order.DoesNotExist:
                    pass
                else:
                    return HttpResponseRedirect(
                        reverse('customer:order',
                                kwargs={'order_number': order.number}))
        else:
            self.form = self.form_class()
        return super(OrderHistoryView, self).get(request, *args, **kwargs)

    def get_queryset(self):
        qs = self.model._default_manager.filter(user=self.request.user)
        if self.form.is_bound and self.form.is_valid():
            qs = qs.filter(**self.form.get_filters())
        return qs

    def get_context_data(self, *args, **kwargs):
        ctx = super(OrderHistoryView, self).get_context_data(*args, **kwargs)
        ctx['form'] = self.form
        return ctx


class OrderDetailView(PageTitleMixin, DetailView, PostActionMixin):
    model = Order
    active_tab = 'orders'

    def get_template_names(self):
        return ["customer/order/order_detail.html"]

    def get_page_title(self):
        """
        Order number as page title
        """
        return u'%s #%s' % (_('Order'), self.object.number)

    def get_object(self, queryset=None):
        return get_object_or_404(self.model, user=self.request.user,
                                 number=self.kwargs['order_number'])

    def do_reorder(self, order):
        """
        'Re-order' a previous order.

        This puts the contents of the previous order into your basket
        """

        # Collect lines to be added to the basket and any warnings for lines
        # that are no longer available.
        basket = self.request.basket
        lines_to_add = []
        warnings = []
        for line in order.lines.all():
            is_available, reason = line.is_available_to_reorder(basket,
                self.request.user)
            if is_available:
                lines_to_add.append(line)
            else:
                warnings.append(reason)

        # Check whether the number of items in the basket won't exceed the
        # maximum.
        total_quantity = sum([line.quantity for line in lines_to_add])
        is_quantity_allowed, reason = basket.is_quantity_allowed(
            total_quantity)
        if not is_quantity_allowed:
            messages.warning(self.request, reason)
            self.response = HttpResponseRedirect(
                reverse('customer:order-list'))
            return

        # Add any warnings
        for warning in warnings:
            messages.warning(self.request, warning)

        for line in lines_to_add:
            options = []
            for attribute in line.attributes.all():
                if attribute.option:
                    options.append({
                        'option': attribute.option,
                        'value': attribute.value})
            basket.add_product(line.product, line.quantity, options)

        if len(lines_to_add) > 0:
            self.response = HttpResponseRedirect(reverse('basket:summary'))
            messages.info(
                self.request,
                _("All available lines from order %(number)s "
                  "have been added to your basket") % {'number': order.number})
        else:
            self.response = HttpResponseRedirect(
                reverse('customer:order-list'))
            messages.warning(
                self.request,
                _("It is not possible to re-order order %(number)s "
                  "as none of its lines are available to purchase") %
                {'number': order.number})


class OrderLineView(DetailView, PostActionMixin):
    """Customer order line"""

    def get_object(self, queryset=None):
        """Return an order object or 404"""
        order = get_object_or_404(Order, user=self.request.user,
                                  number=self.kwargs['order_number'])
        return order.lines.get(id=self.kwargs['line_id'])

    def do_reorder(self, line):
        self.response = HttpResponseRedirect(reverse('customer:order',
                                    args=(int(self.kwargs['order_number']),)))
        basket = self.request.basket

        line_available_to_reorder, reason = line.is_available_to_reorder(basket,
            self.request.user)

        if not line_available_to_reorder:
            messages.warning(self.request, reason)
            return

        # We need to pass response to the get_or_create... method
        # as a new basket might need to be created
        self.response = HttpResponseRedirect(reverse('basket:summary'))

        # Convert line attributes into basket options
        options = []
        for attribute in line.attributes.all():
            if attribute.option:
                options.append({'option': attribute.option, 'value': attribute.value})
        basket.add_product(line.product, line.quantity, options)

        if line.quantity > 1:
            msg = _("%(qty)d copies of '%(product)s' have been added to your basket") % {
                'qty': line.quantity, 'product': line.product}
        else:
            msg = _("'%s' has been added to your basket") % line.product

        messages.info(self.request, msg)


class AnonymousOrderDetailView(DetailView):
    model = Order
    template_name = "customer/anon_order.html"

    def get_object(self, queryset=None):
        # Check URL hash matches that for order to prevent spoof attacks
        order = get_object_or_404(self.model, user=None,
                                  number=self.kwargs['order_number'])
        if self.kwargs['hash'] != order.verification_hash():
            raise Http404()
        return order


# ------------
# Address book
# ------------

class AddressListView(PageTitleMixin, ListView):
    """Customer address book"""
    context_object_name = "addresses"
    template_name = 'customer/address/address_list.html'
    paginate_by = 40
    active_tab = 'addresses'
    page_title = _('Address Book')

    def get_queryset(self):
        """Return customer's addresses"""
        return UserAddress._default_manager.filter(user=self.request.user)


class AddressCreateView(PageTitleMixin, CreateView):
    form_class = UserAddressForm
    model = UserAddress
    template_name = 'customer/address/address_form.html'
    active_tab = 'addresses'
    page_title = _('Add a new address')

    def get_form_kwargs(self):
        kwargs = super(AddressCreateView, self).get_form_kwargs()
        kwargs['user'] = self.request.user
        return kwargs

    def get_context_data(self, **kwargs):
        ctx = super(AddressCreateView, self).get_context_data(**kwargs)
        ctx['title'] = _('Add a new address')
        return ctx

    def get_success_url(self):
        messages.success(self.request,
                         _("Address '%s' created") % self.object.summary)
        return reverse('customer:address-list')


class AddressUpdateView(PageTitleMixin, UpdateView):
    form_class = UserAddressForm
    model = UserAddress
    template_name = 'customer/address/address_form.html'
    active_tab = 'addresses'
    page_title = _('Edit address')

    def get_form_kwargs(self):
        kwargs = super(AddressUpdateView, self).get_form_kwargs()
        kwargs['user'] = self.request.user
        return kwargs

    def get_context_data(self, **kwargs):
        ctx = super(AddressUpdateView, self).get_context_data(**kwargs)
        ctx['title'] = _('Edit address')
        return ctx

    def get_queryset(self):
        return self.request.user.addresses.all()

    def get_success_url(self):
        messages.success(self.request,
                         _("Address '%s' updated") % self.object.summary)
        return reverse('customer:address-list')


class AddressDeleteView(PageTitleMixin, DeleteView):
    model = UserAddress
    template_name = "customer/address/address_delete.html"
    page_title = _('Delete address?')
    active_tab = 'addresses'
    context_object_name = 'address'

    def get_queryset(self):
        return UserAddress._default_manager.filter(user=self.request.user)

    def get_success_url(self):
        messages.success(self.request,
                         _("Address '%s' deleted") % self.object.summary)
        return reverse('customer:address-list')


class AddressChangeStatusView(RedirectView):
    """
    Sets an address as default_for_(billing|shipping)
    """
    url = reverse_lazy('customer:address-list')

    def get(self, request, pk=None, action=None, *args, **kwargs):
        address = get_object_or_404(UserAddress, user=self.request.user,
                                    pk=pk)
        setattr(address, 'is_%s' % action, True)
        address.save()
        return super(AddressChangeStatusView, self).get(
            request, *args, **kwargs)<|MERGE_RESOLUTION|>--- conflicted
+++ resolved
@@ -42,7 +42,186 @@
 # Account
 # =======
 
-<<<<<<< HEAD
+
+class AccountSummaryView(RedirectView):
+    """
+    View that exists for legacy reasons and customisability. It commonly gets
+    called when the user clicks on "Account" in the navbar, and can be
+    overriden to determine to what sub-page the user is directed without
+    having to change a lot of templates.
+    """
+    url = reverse_lazy(settings.OSCAR_ACCOUNTS_REDIRECT_URL)
+
+
+class AccountRegistrationView(FormView, RegisterUserMixin):
+    form_class = EmailUserCreationForm
+    template_name = 'customer/registration.html'
+    redirect_field_name = 'next'
+
+    def get(self, request, *args, **kwargs):
+        if request.user.is_authenticated():
+            return HttpResponseRedirect(settings.LOGIN_REDIRECT_URL)
+        return super(AccountRegistrationView, self).get(
+            request, *args, **kwargs)
+
+    def get_logged_in_redirect(self):
+        return reverse('customer:summary')
+
+    def get_form_kwargs(self):
+        kwargs = super(AccountRegistrationView, self).get_form_kwargs()
+        kwargs['initial'] = {
+            'email': self.request.GET.get('email', ''),
+            'redirect_url': self.request.GET.get(self.redirect_field_name, '')
+        }
+        kwargs['host'] = self.request.get_host()
+        return kwargs
+
+    def get_context_data(self, *args, **kwargs):
+        ctx = super(AccountRegistrationView, self).get_context_data(
+            *args, **kwargs)
+        ctx['cancel_url'] = self.request.META.get('HTTP_REFERER', None)
+        return ctx
+
+    def form_valid(self, form):
+        self.register_user(form)
+        return HttpResponseRedirect(
+            form.cleaned_data['redirect_url'])
+
+
+class AccountAuthView(TemplateView, RegisterUserMixin):
+    """
+    This is actually a slightly odd double form view
+    """
+    template_name = 'customer/login_registration.html'
+    login_prefix, registration_prefix = 'login', 'registration'
+    login_form_class = EmailAuthenticationForm
+    registration_form_class = EmailUserCreationForm
+    redirect_field_name = 'next'
+
+    def get(self, request, *args, **kwargs):
+        if request.user.is_authenticated():
+            return HttpResponseRedirect(settings.LOGIN_REDIRECT_URL)
+        return super(AccountAuthView, self).get(
+            request, *args, **kwargs)
+
+    def get_context_data(self, *args, **kwargs):
+        ctx = super(AccountAuthView, self).get_context_data(*args, **kwargs)
+        ctx.update(kwargs)
+
+        # Don't pass request as we don't want to trigger validation of BOTH
+        # forms.
+        if 'login_form' not in kwargs:
+            ctx['login_form'] = self.get_login_form()
+        if 'registration_form' not in kwargs:
+            ctx['registration_form'] = self.get_registration_form()
+        return ctx
+
+    def get_login_form(self, request=None):
+        return self.login_form_class(**self.get_login_form_kwargs(request))
+
+    def get_login_form_kwargs(self, request=None):
+        kwargs = {}
+        kwargs['host'] = self.request.get_host()
+        kwargs['prefix'] = self.login_prefix
+        kwargs['initial'] = {
+            'redirect_url': self.request.GET.get(self.redirect_field_name, ''),
+            }
+        if request and request.method in ('POST', 'PUT'):
+            kwargs.update({
+                'data': request.POST,
+                'files': request.FILES,
+                })
+        return kwargs
+
+    def get_registration_form(self, request=None):
+        return self.registration_form_class(
+            **self.get_registration_form_kwargs(request))
+
+    def get_registration_form_kwargs(self, request=None):
+        kwargs = {}
+        kwargs['host'] = self.request.get_host()
+        kwargs['prefix'] = self.registration_prefix
+        kwargs['initial'] = {
+            'redirect_url': self.request.GET.get(self.redirect_field_name, ''),
+            }
+        if request and request.method in ('POST', 'PUT'):
+            kwargs.update({
+                'data': request.POST,
+                'files': request.FILES,
+                })
+        return kwargs
+
+    def post(self, request, *args, **kwargs):
+        # Use the name of the submit button to determine which form to validate
+        if u'login_submit' in request.POST:
+            return self.validate_login_form()
+        elif u'registration_submit' in request.POST:
+            return self.validate_registration_form()
+        return self.get(request)
+
+    def validate_login_form(self):
+        form = self.get_login_form(self.request)
+        if form.is_valid():
+            auth_login(self.request, form.get_user())
+            return HttpResponseRedirect(form.cleaned_data['redirect_url'])
+
+        ctx = self.get_context_data(login_form=form)
+        return self.render_to_response(ctx)
+
+    def validate_registration_form(self):
+        form = self.get_registration_form(self.request)
+        if form.is_valid():
+            self.register_user(form)
+            return HttpResponseRedirect(form.cleaned_data['redirect_url'])
+
+        ctx = self.get_context_data(registration_form=form)
+        return self.render_to_response(ctx)
+
+
+class LogoutView(RedirectView):
+    url = '/'
+    permanent = False
+
+    def get(self, request, *args, **kwargs):
+        auth_logout(request)
+        response = super(LogoutView, self).get(request, *args, **kwargs)
+
+        for cookie in settings.OSCAR_COOKIES_DELETE_ON_LOGOUT:
+            response.delete_cookie(cookie)
+
+        return response
+
+
+# =============
+# Profile
+# =============
+
+class ProfileView(PageTitleMixin, TemplateView):
+    template_name = 'customer/profile/profile.html'
+    page_title = _('Profile')
+    active_tab = 'profile'
+
+    def get_context_data(self, **kwargs):
+        ctx = super(ProfileView, self).get_context_data(**kwargs)
+        ctx['profile'] = self.get_profile_fields(self.request.user)
+        return ctx
+
+    def get_profile_fields(self, user):
+        field_data = []
+
+        # Check for custom user model
+        for field_name in User._meta.additional_fields:
+            field_data.append(
+                self.get_model_field_data(user, field_name))
+
+        # Check for profile class
+        profile_class = get_profile_class()
+        if profile_class:
+            try:
+                profile = profile_class.objects.get(user=user)
+            except ObjectDoesNotExist:
+                profile = profile_class(user=user)
+
             field_names = [f.name for f in profile._meta.local_fields]
             for field_name in field_names:
                 if field_name in ('user', 'id'):
@@ -65,276 +244,6 @@
             'name': getattr(field, 'verbose_name'),
             'value': value,
         }
-
-    def post(self, request, *args, **kwargs):
-        # A POST means an attempt to change the status of an alert
-        if 'cancel_alert' in request.POST:
-            return self.cancel_alert(request.POST.get('cancel_alert'))
-        return super(AccountSummaryView, self).post(request, *args, **kwargs)
-
-    def cancel_alert(self, alert_id):
-        try:
-            alert = ProductAlert.objects.get(user=self.request.user, pk=alert_id)
-        except ProductAlert.DoesNotExist:
-            messages.error(self.request, _("No alert found"))
-        else:
-            alert.cancel()
-            messages.success(self.request, _("Alert cancelled"))
-        return HttpResponseRedirect(
-            reverse('customer:summary')+'?tab=alerts'
-        )
-
-    def get_emails(self, user):
-        return Email.objects.filter(user=user)
-
-    def get_product_alerts(self, user):
-        return ProductAlert.objects.select_related().filter(
-            user=self.request.user,
-            date_closed=None,
-        )
-
-    def get_default_billing_address(self, user):
-        return self.get_user_address(user, is_default_for_billing=True)
-
-    def get_default_shipping_address(self, user):
-        return self.get_user_address(user, is_default_for_shipping=True)
-
-    def get_user_address(self, user, **filters):
-        try:
-            return user.addresses.get(**filters)
-        except UserAddress.DoesNotExist:
-            return None
-
-
-class RegisterUserMixin(object):
-    communication_type_code = 'REGISTRATION'
-
-    def register_user(self, form):
-        """
-        Create a user instance and send a new registration email (if configured
-        to).
-        """
-        user = form.save()
-
-        if getattr(settings, 'OSCAR_SEND_REGISTRATION_EMAIL', True):
-            self.send_registration_email(user)
-
-        # Raise signal
-        user_registered.send_robust(sender=self, user=user)
-
-        # We have to authenticate before login
-        try:
-            user = authenticate(
-                username=user.email,
-                password=form.cleaned_data['password1'])
-        except User.MultipleObjectsReturned:
-            # Handle race condition where the registration request is made
-            # multiple times in quick succession.  This leads to both requests
-            # passing the uniqueness check and creating users (as the first one
-            # hasn't committed when the second one runs the check).  We retain
-            # the first one and delete the dupes.
-            users = User.objects.filter(email=user.email)
-            user = users[0]
-            for u in users[1:]:
-                u.delete()
-
-        auth_login(self.request, user)
-
-        return user
-
-    def send_registration_email(self, user):
-        code = self.communication_type_code
-        ctx = {'user': user,
-               'site': get_current_site(self.request)}
-        messages = CommunicationEventType.objects.get_and_render(
-            code, ctx)
-        if messages and messages['body']:
-            Dispatcher().dispatch_user_messages(user, messages)
-=======
-class AccountSummaryView(RedirectView):
-    """
-    View that exists for legacy reasons and customisability. It commonly gets
-    called when the user clicks on "Account" in the navbar, and can be
-    overriden to determine to what sub-page the user is directed without
-    having to change a lot of templates.
-    """
-    url = reverse_lazy(settings.OSCAR_ACCOUNTS_REDIRECT_URL)
->>>>>>> 83d9955b
-
-
-class AccountRegistrationView(FormView, RegisterUserMixin):
-    form_class = EmailUserCreationForm
-    template_name = 'customer/registration.html'
-    redirect_field_name = 'next'
-
-    def get(self, request, *args, **kwargs):
-        if request.user.is_authenticated():
-            return HttpResponseRedirect(settings.LOGIN_REDIRECT_URL)
-        return super(AccountRegistrationView, self).get(
-            request, *args, **kwargs)
-
-    def get_logged_in_redirect(self):
-        return reverse('customer:summary')
-
-    def get_form_kwargs(self):
-        kwargs = super(AccountRegistrationView, self).get_form_kwargs()
-        kwargs['initial'] = {
-            'email': self.request.GET.get('email', ''),
-            'redirect_url': self.request.GET.get(self.redirect_field_name, '')
-        }
-        kwargs['host'] = self.request.get_host()
-        return kwargs
-
-    def get_context_data(self, *args, **kwargs):
-        ctx = super(AccountRegistrationView, self).get_context_data(
-            *args, **kwargs)
-        ctx['cancel_url'] = self.request.META.get('HTTP_REFERER', None)
-        return ctx
-
-    def form_valid(self, form):
-        self.register_user(form)
-        return HttpResponseRedirect(
-            form.cleaned_data['redirect_url'])
-
-
-class AccountAuthView(TemplateView, RegisterUserMixin):
-    """
-    This is actually a slightly odd double form view
-    """
-    template_name = 'customer/login_registration.html'
-    login_prefix, registration_prefix = 'login', 'registration'
-    login_form_class = EmailAuthenticationForm
-    registration_form_class = EmailUserCreationForm
-    redirect_field_name = 'next'
-
-    def get(self, request, *args, **kwargs):
-        if request.user.is_authenticated():
-            return HttpResponseRedirect(settings.LOGIN_REDIRECT_URL)
-        return super(AccountAuthView, self).get(
-            request, *args, **kwargs)
-
-    def get_context_data(self, *args, **kwargs):
-        ctx = super(AccountAuthView, self).get_context_data(*args, **kwargs)
-        ctx.update(kwargs)
-
-        # Don't pass request as we don't want to trigger validation of BOTH
-        # forms.
-        if 'login_form' not in kwargs:
-            ctx['login_form'] = self.get_login_form()
-        if 'registration_form' not in kwargs:
-            ctx['registration_form'] = self.get_registration_form()
-        return ctx
-
-    def get_login_form(self, request=None):
-        return self.login_form_class(**self.get_login_form_kwargs(request))
-
-    def get_login_form_kwargs(self, request=None):
-        kwargs = {}
-        kwargs['host'] = self.request.get_host()
-        kwargs['prefix'] = self.login_prefix
-        kwargs['initial'] = {
-            'redirect_url': self.request.GET.get(self.redirect_field_name, ''),
-            }
-        if request and request.method in ('POST', 'PUT'):
-            kwargs.update({
-                'data': request.POST,
-                'files': request.FILES,
-                })
-        return kwargs
-
-    def get_registration_form(self, request=None):
-        return self.registration_form_class(
-            **self.get_registration_form_kwargs(request))
-
-    def get_registration_form_kwargs(self, request=None):
-        kwargs = {}
-        kwargs['host'] = self.request.get_host()
-        kwargs['prefix'] = self.registration_prefix
-        kwargs['initial'] = {
-            'redirect_url': self.request.GET.get(self.redirect_field_name, ''),
-            }
-        if request and request.method in ('POST', 'PUT'):
-            kwargs.update({
-                'data': request.POST,
-                'files': request.FILES,
-                })
-        return kwargs
-
-    def post(self, request, *args, **kwargs):
-        # Use the name of the submit button to determine which form to validate
-        if u'login_submit' in request.POST:
-            return self.validate_login_form()
-        elif u'registration_submit' in request.POST:
-            return self.validate_registration_form()
-        return self.get(request)
-
-    def validate_login_form(self):
-        form = self.get_login_form(self.request)
-        if form.is_valid():
-            auth_login(self.request, form.get_user())
-            return HttpResponseRedirect(form.cleaned_data['redirect_url'])
-
-        ctx = self.get_context_data(login_form=form)
-        return self.render_to_response(ctx)
-
-    def validate_registration_form(self):
-        form = self.get_registration_form(self.request)
-        if form.is_valid():
-            self.register_user(form)
-            return HttpResponseRedirect(form.cleaned_data['redirect_url'])
-
-        ctx = self.get_context_data(registration_form=form)
-        return self.render_to_response(ctx)
-
-
-class LogoutView(RedirectView):
-    url = '/'
-    permanent = False
-
-    def get(self, request, *args, **kwargs):
-        auth_logout(request)
-        response = super(LogoutView, self).get(request, *args, **kwargs)
-
-        for cookie in settings.OSCAR_COOKIES_DELETE_ON_LOGOUT:
-            response.delete_cookie(cookie)
-
-        return response
-
-
-# =============
-# Profile
-# =============
-
-class ProfileView(PageTitleMixin, TemplateView):
-    template_name = 'customer/profile/profile.html'
-    page_title = _('Profile')
-    active_tab = 'profile'
-
-    def get_context_data(self, **kwargs):
-        ctx = super(ProfileView, self).get_context_data(**kwargs)
-        if not hasattr(settings, 'AUTH_PROFILE_MODULE'):
-            return ctx
-        try:
-            profile = self.request.user.get_profile()
-        except ObjectDoesNotExist:
-            profile = get_profile_class()()
-
-        field_data = []
-        for field_name in profile._meta.get_all_field_names():
-            if field_name in ('user', 'id'):
-                continue
-            field = profile._meta.get_field(field_name)
-            if field.choices:
-                value = getattr(profile, 'get_%s_display' % field_name)()
-            else:
-                value = getattr(profile, field_name)
-            field_data.append({
-                'name': getattr(field, 'verbose_name'),
-                'value': value,
-                })
-        ctx['profile_fields'] = field_data
-        ctx['profile'] = profile
-        return ctx
 
 
 class ProfileUpdateView(PageTitleMixin, FormView):
