--- conflicted
+++ resolved
@@ -290,123 +290,7 @@
         return HttpResponseRedirect(self.get_success_url())
 
     def get_success_url(self):
-<<<<<<< HEAD
-        return reverse('customer:summary')
-
-
-class AccountSummaryView(TemplateView):
-    template_name = 'customer/profile.html'
-
-    def get_context_data(self, **kwargs):
-        ctx = super(AccountSummaryView, self).get_context_data(**kwargs)
-        # Delegate data fetching to separate methods so they are easy to
-        # override.
-        ctx['addressbook_size'] = self.request.user.addresses.all().count()
-        ctx['default_shipping_address'] = self.get_default_shipping_address(self.request.user)
-        ctx['default_billing_address'] = self.get_default_billing_address(self.request.user)
-        ctx['orders'] = self.get_orders(self.request.user)
-        ctx['emails'] = self.get_emails(self.request.user)
-        ctx['alerts'] = self.get_product_alerts(self.request.user)
-        self.add_profile_fields(ctx)
-
-        ctx['active_tab'] = self.request.GET.get('tab', 'profile')
-        return ctx
-
-    def get_orders(self, user):
-        return Order._default_manager.filter(user=user)[0:5]
-
-    def add_profile_fields(self, ctx):
-        if not hasattr(settings, 'AUTH_PROFILE_MODULE'):
-            return
-        try:
-            profile = self.request.user.get_profile()
-        except ObjectDoesNotExist:
-            profile = get_profile_class()()
-
-        field_data = []
-        field_names = [f.name for f in profile._meta.local_fields]
-        for field_name in field_names:
-            if field_name in ('user', 'id'):
-                continue
-            field = profile._meta.get_field(field_name)
-            if field.choices:
-                value = getattr(profile, 'get_%s_display' % field_name)()
-            else:
-                try:
-                    value = getattr(profile, field_name)
-                except ObjectDoesNotExist:
-                    # An unsaved profile instance with a FK field will raise
-                    # DoesNotExist when we try to access it.
-                    value = ""
-            field_data.append({
-                'name': getattr(field, 'verbose_name'),
-                'value': value,
-            })
-        ctx['profile_fields'] = field_data
-        ctx['profile'] = profile
-
-    def post(self, request, *args, **kwargs):
-        # A POST means an attempt to change the status of an alert
-        if 'cancel_alert' in request.POST:
-            return self.cancel_alert(request.POST.get('cancel_alert'))
-        return super(AccountSummaryView, self).post(request, *args, **kwargs)
-
-    def cancel_alert(self, alert_id):
-        try:
-            alert = ProductAlert.objects.get(user=self.request.user, pk=alert_id)
-        except ProductAlert.DoesNotExist:
-            messages.error(self.request, _("No alert found"))
-        else:
-            alert.cancel()
-            messages.success(self.request, _("Alert cancelled"))
-        return HttpResponseRedirect(
-            reverse('customer:summary')+'?tab=alerts'
-        )
-
-    def get_emails(self, user):
-        return Email.objects.filter(user=user)
-
-    def get_product_alerts(self, user):
-        return ProductAlert.objects.select_related().filter(
-            user=self.request.user,
-            date_closed=None,
-        )
-
-    def get_default_billing_address(self, user):
-        return self.get_user_address(user, is_default_for_billing=True)
-
-    def get_default_shipping_address(self, user):
-        return self.get_user_address(user, is_default_for_shipping=True)
-
-    def get_user_address(self, user, **filters):
-        try:
-            return user.addresses.get(**filters)
-        except UserAddress.DoesNotExist:
-            return None
-
-
-class AccountRegistrationView(TemplateView):
-    template_name = 'customer/registration.html'
-    redirect_field_name = 'next'
-    registration_prefix = 'registration'
-    communication_type_code = 'REGISTRATION'
-
-    def get_logged_in_redirect(self):
-        return reverse('customer:summary')
-
-    def check_redirect(self, context):
-        redirect_to = context.get(self.redirect_field_name)
-        if not redirect_to:
-            return settings.LOGIN_REDIRECT_URL
-
-        netloc = urlparse.urlparse(redirect_to)[1]
-        if netloc and netloc != self.request.get_host():
-            return settings.LOGIN_REDIRECT_URL
-
-        return redirect_to
-=======
         return reverse('customer:profile-view')
->>>>>>> 19523ae1
 
 
 class ChangePasswordView(PageTitleMixin, FormView):
