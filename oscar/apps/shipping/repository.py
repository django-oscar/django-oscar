from django.core.exceptions import ImproperlyConfigured
from django.utils.translation import ugettext_lazy as _


from oscar.apps.shipping.methods import Free, NoShippingRequired


class Repository(object):
    """
    Repository class responsible for returning ShippingMethod
    objects for a given user, basket etc
    """

    def get_shipping_methods(self, user, basket, shipping_addr=None, **kwargs):
        """
        Return a list of all applicable shipping method objects
        for a given basket.

        We default to returning the Method models that have been defined but
        this behaviour can easily be overridden by subclassing this class
        and overriding this method.
        """
        methods = [Free()]
        return self.add_basket_to_methods(basket, methods)

    def get_default_shipping_method(self, user, basket, shipping_addr=None, **kwargs):
        methods = self.get_shipping_methods(user, basket, shipping_addr, **kwargs)
        if len(methods) == 0:
            raise ImproperlyConfigured(_("You need to define some shipping methods"))
<<<<<<< HEAD
        return methods[0]
=======
        return min(methods, key=lambda method: method.basket_charge_incl_tax())
>>>>>>> 3d0fead9

    def add_basket_to_methods(self, basket, methods):
        for method in methods:
            method.set_basket(basket)
        return methods

    def find_by_code(self, code):
        """
        Return the appropriate Method object for the given code
        """
        known_methods = [Free, NoShippingRequired]
        for klass in known_methods:
            if code == getattr(klass, 'code'):
                return klass()
        return None<|MERGE_RESOLUTION|>--- conflicted
+++ resolved
@@ -27,11 +27,7 @@
         methods = self.get_shipping_methods(user, basket, shipping_addr, **kwargs)
         if len(methods) == 0:
             raise ImproperlyConfigured(_("You need to define some shipping methods"))
-<<<<<<< HEAD
-        return methods[0]
-=======
         return min(methods, key=lambda method: method.basket_charge_incl_tax())
->>>>>>> 3d0fead9
 
     def add_basket_to_methods(self, basket, methods):
         for method in methods:
