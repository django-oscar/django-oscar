--- conflicted
+++ resolved
@@ -70,13 +70,9 @@
     context_object_name = 'orders'
     template_name = 'dashboard/orders/order_list.html'
     form_class = forms.OrderSearchForm
-<<<<<<< HEAD
-    base_description = _('All orders')
-=======
     desc_template = _("%(main_filter)s %(name_filter)s %(title_filter)s"
                       "%(upc_filter)s %(sku_filter)s %(date_filter)s"
                       "%(voucher_filter)s %(payment_filter)s %(status_filter)s")
->>>>>>> 3d0fead9
     paginate_by = 25
     description = ''
     actions = ('download_selected_orders',)
@@ -116,18 +112,11 @@
             self.form = self.form_class()
             status = self.request.GET['order_status']
             if status.lower() == 'none':
-<<<<<<< HEAD
-                self.description = _("Orders without an order status")
-                status = None
-            else:
-                self.description = _("Orders with status '%s'") % status
-=======
                 desc_ctx['main_filter'] = _("Orders without an order status")
                 status = None
             else:
                 desc_ctx['main_filter'] = _("Orders with status '%s'") % status
             self.description = self.desc_template % desc_ctx
->>>>>>> 3d0fead9
             return self.model.objects.filter(status=status)
 
         if 'order_number' not in self.request.GET:
@@ -143,11 +132,7 @@
 
         if data['order_number']:
             queryset = self.model.objects.filter(number__istartswith=data['order_number'])
-<<<<<<< HEAD
-            self.description = _('Orders with number starting with "%s"') % data['order_number']
-=======
             desc_ctx['main_filter'] = _('Orders with number starting with "%s"') % data['order_number']
->>>>>>> 3d0fead9
 
         if data['name']:
             # If the value is two words, then assume they are first name and last name
@@ -158,21 +143,6 @@
             else:
                 queryset = queryset.filter(Q(user__first_name__istartswith=data['name']) |
                                            Q(user__last_name__istartswith=data['name'])).distinct()
-<<<<<<< HEAD
-            self.description += _(" with customer name matching '%s'") % data['name']
-
-        if data['product_title']:
-            queryset = queryset.filter(lines__title__istartswith=data['product_title']).distinct()
-            self.description += _(" including an item with title matching '%s'") % data['product_title']
-
-        if data['upc']:
-            queryset = queryset.filter(lines__upc=data['upc'])
-            self.description += _(" including an item with UPC '%s'") % data['upc']
-
-        if data['partner_sku']:
-            queryset = queryset.filter(lines__partner_sku=data['partner_sku'])
-            self.description += _(" including an item with ID '%s'") % data['partner_sku']
-=======
             desc_ctx['name_filter'] = _(" with customer name matching '%s'") % data['name']
 
         if data['product_title']:
@@ -186,35 +156,11 @@
         if data['partner_sku']:
             queryset = queryset.filter(lines__partner_sku=data['partner_sku'])
             desc_ctx['upc_filter'] = _(" including an item with ID '%s'") % data['partner_sku']
->>>>>>> 3d0fead9
 
         if data['date_from'] and data['date_to']:
             # Add 24 hours to make search inclusive
             date_to = data['date_to'] + datetime.timedelta(days=1)
             queryset = queryset.filter(date_placed__gte=data['date_from']).filter(date_placed__lt=date_to)
-<<<<<<< HEAD
-            self.description += _(" placed between %(from)s and %(to)s") % {
-                'from': format_date(data['date_from']), 'to': format_date(data['date_to'])}
-        elif data['date_from']:
-            queryset = queryset.filter(date_placed__gte=data['date_from'])
-            self.description += _(" placed since %s") % format_date(data['date_from'])
-        elif data['date_to']:
-            date_to = data['date_to'] + datetime.timedelta(days=1)
-            queryset = queryset.filter(date_placed__lt=date_to)
-            self.description += _(" placed before %s") % format_date(data['date_to'])
-
-        if data['voucher']:
-            queryset = queryset.filter(discounts__voucher_code=data['voucher']).distinct()
-            self.description += _(" using voucher '%s'") % data['voucher']
-
-        if data['payment_method']:
-            queryset = queryset.filter(sources__source_type__code=data['payment_method']).distinct()
-            self.description += _(" paid for by %s") % data['payment_method']
-
-        if data['status']:
-            queryset = queryset.filter(status=data['status'])
-            self.description += _(" with status %s") % data['status']
-=======
             desc_ctx['date_filter'] = _(" placed between %(start_date)s and %(end_date)s") % {
                 'start_date': format_date(data['date_from']),
                 'end_date': format_date(data['date_to'])}
@@ -237,7 +183,6 @@
         if data['status']:
             queryset = queryset.filter(status=data['status'])
             desc_ctx['status_filter'] = _(" with status %s") % data['status']
->>>>>>> 3d0fead9
 
         return queryset
 
@@ -418,14 +363,9 @@
         except PaymentError, e:
             messages.error(request, _("Unable to change order status due to payment error: %s") % e)
         else:
-<<<<<<< HEAD
-            msg = _("Order status changed from '%(old)s' to '%(new)s'" )% {
-                'old': order.status, 'new': new_status}
-=======
             msg = _("Order status changed from '%(old_status)s' to '%(new_status)s'") % {
                 'old_status': order.status,
                 'new_status': new_status}
->>>>>>> 3d0fead9
             messages.info(request, msg)
             order.notes.create(user=request.user, message=msg,
                             note_type=OrderNote.SYSTEM)
@@ -439,29 +379,19 @@
         errors = []
         for line in lines:
             if new_status not in line.available_statuses():
-<<<<<<< HEAD
-                errors.append(_("'%(status)s' is not a valid new status for line %(num)d") % {
-                    'status': new_status, 'numr': line.id})
-=======
                 errors.append(_("'%(status)s' is not a valid new status for line %(line_id)d") % {
                     'status': new_status,
                     'line_id': line.id})
->>>>>>> 3d0fead9
         if errors:
             messages.error(request, "\n".join(errors))
             return self.reload_page_response()
 
         msgs = []
         for line in lines:
-<<<<<<< HEAD
-            msg = _("Status of line %(num)d changed from '%(old)s' to '%(new)s'") % {
-                'num': line.id, 'old': line.status, 'new': new_status}
-=======
             msg = _("Status of line #%(line_id)d changed from '%(old_status)s' to '%(new_status)s'") % {
                         'line_id': line.id,
                         'old_status': line.status,
                         'new_status': new_status}
->>>>>>> 3d0fead9
             msgs.append(msg)
             line.set_status(new_status)
         message = "\n".join(msgs)
@@ -573,15 +503,10 @@
     changes = get_changes_between_models(model1, model2, ['search_text'])
     change_descriptions = []
     for field, delta in changes.items():
-<<<<<<< HEAD
-        change_descriptions.append(_("%(field)s changed from '%(from)s' to '%(to)s'") % {
-            'field': field, 'from': delta[0], 'to': delta[1]})
-=======
         change_descriptions.append(_(u"%(field)s changed from '%(old_value)s' to '%(new_value)s'") % {
             'field': field,
             'old_value': delta[0],
             'new_value': delta[1]})
->>>>>>> 3d0fead9
     return "\n".join(change_descriptions)
 
 
