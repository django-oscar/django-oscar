from django import forms
from django.db.models.loading import get_model
from django.utils.translation import ugettext_lazy as _

Order = get_model('order', 'Order')
OrderNote = get_model('order', 'OrderNote')
ShippingAddress = get_model('order', 'ShippingAddress')
SourceType = get_model('payment', 'SourceType')


class OrderStatsForm(forms.Form):
    date_from = forms.DateField(required=False, label=_("From"))
    date_to = forms.DateField(required=False, label=_("To"))

    _filters = _description = None

    def _determine_filter_metadata(self):
        self._filters = {}
        self._description = _('All orders')
        if self.errors:
            return

        date_from = self.cleaned_data['date_from']
        date_to = self.cleaned_data['date_to']
        if date_from and date_to:
            self._filters = {'date_placed__range': [date_from, date_to]}
<<<<<<< HEAD
            self._description = _('Orders placed between %(from)s and %(to)s') % {
                'from': date_from, 'to': date_to}
=======
            self._description = _('Orders placed between %(date_from)s and %(date_to)s') % {
                'date_from': date_from,
                'date_to': date_to}
>>>>>>> 3d0fead9
        elif date_from and not date_to:
            self._filters = {'date_placed__gt': date_from}
            self._description = _('Orders placed since %s') % (date_from,)
        elif not date_from and date_to:
            self._filters = {'date_placed__lt': date_to}
            self._description = _('Orders placed before %s') % (date_to,)
        else:
            self._filters = {}
            self._description = _('All orders')

    def get_filters(self):
        if self._filters is None:
            self._determine_filter_metadata()
        return self._filters

    def get_filter_description(self):
        if self._description is None:
            self._determine_filter_metadata()
        return self._description


class OrderSearchForm(forms.Form):
    order_number = forms.CharField(required=False, label=_("Order number"))
    name = forms.CharField(required=False, label=_("Customer name"))
    product_title = forms.CharField(required=False, label=_("Product name"))
    upc = forms.CharField(required=False, label=_("UPC"))
    partner_sku = forms.CharField(required=False, label=_("Partner SKU"))

<<<<<<< HEAD
    status_choices = (('', _('---------')),) + tuple([(v, v) for v in Order.all_statuses()])
=======
    status_choices = (('', '---------'),) + tuple([(v, v) for v in Order.all_statuses()])
>>>>>>> 3d0fead9
    status = forms.ChoiceField(choices=status_choices, label=_("Status"), required=False)

    date_from = forms.DateField(required=False, label=_("Date from"))
    date_to = forms.DateField(required=False, label=_("Date to"))

    voucher = forms.CharField(required=False, label=_("Voucher code"))

<<<<<<< HEAD
    method_choices = (('', _('---------')),) + tuple([(src.code, src.name) for src in SourceType.objects.all()])
=======
    method_choices = (('', '---------'),) + tuple([(src.code, src.name) for src in SourceType.objects.all()])
>>>>>>> 3d0fead9
    payment_method = forms.ChoiceField(label=_("Payment method"), required=False,
                                       choices=method_choices)

    format_choices = (('html', _('HTML')),
                      ('csv', _('CSV')),)
    response_format = forms.ChoiceField(widget=forms.RadioSelect,
            choices=format_choices, initial='html', label=_("Get results as"))


class OrderNoteForm(forms.ModelForm):

    class Meta:
        model = OrderNote
        exclude = ('order', 'user', 'note_type')


class ShippingAddressForm(forms.ModelForm):

    class Meta:
        model = ShippingAddress
        exclude = ('search_text',)<|MERGE_RESOLUTION|>--- conflicted
+++ resolved
@@ -24,14 +24,9 @@
         date_to = self.cleaned_data['date_to']
         if date_from and date_to:
             self._filters = {'date_placed__range': [date_from, date_to]}
-<<<<<<< HEAD
-            self._description = _('Orders placed between %(from)s and %(to)s') % {
-                'from': date_from, 'to': date_to}
-=======
             self._description = _('Orders placed between %(date_from)s and %(date_to)s') % {
                 'date_from': date_from,
                 'date_to': date_to}
->>>>>>> 3d0fead9
         elif date_from and not date_to:
             self._filters = {'date_placed__gt': date_from}
             self._description = _('Orders placed since %s') % (date_from,)
@@ -60,11 +55,7 @@
     upc = forms.CharField(required=False, label=_("UPC"))
     partner_sku = forms.CharField(required=False, label=_("Partner SKU"))
 
-<<<<<<< HEAD
     status_choices = (('', _('---------')),) + tuple([(v, v) for v in Order.all_statuses()])
-=======
-    status_choices = (('', '---------'),) + tuple([(v, v) for v in Order.all_statuses()])
->>>>>>> 3d0fead9
     status = forms.ChoiceField(choices=status_choices, label=_("Status"), required=False)
 
     date_from = forms.DateField(required=False, label=_("Date from"))
@@ -72,11 +63,7 @@
 
     voucher = forms.CharField(required=False, label=_("Voucher code"))
 
-<<<<<<< HEAD
     method_choices = (('', _('---------')),) + tuple([(src.code, src.name) for src in SourceType.objects.all()])
-=======
-    method_choices = (('', '---------'),) + tuple([(src.code, src.name) for src in SourceType.objects.all()])
->>>>>>> 3d0fead9
     payment_method = forms.ChoiceField(label=_("Payment method"), required=False,
                                        choices=method_choices)
 
