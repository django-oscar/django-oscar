import itertools

from django.views import generic
from django.contrib.contenttypes.models import ContentType
from django.utils.translation import ugettext_lazy as _
from django.core.urlresolvers import reverse
from django.contrib import messages
from django.http import HttpResponseRedirect
from django.db.models import Count
from django.shortcuts import HttpResponse
from django.utils.translation import ugettext_lazy as _

from oscar.core.loading import get_classes
from oscar.apps.promotions.conf import PROMOTION_CLASSES, PROMOTION_POSITIONS

SingleProduct, RawHTML, Image, MultiImage, \
    AutomaticProductList, PagePromotion, \
    HandPickedProductList = get_classes('promotions.models',
    ['SingleProduct', 'RawHTML', 'Image', 'MultiImage', 'AutomaticProductList',
     'PagePromotion', 'HandPickedProductList'])
SelectForm, RawHTMLForm, PagePromotionForm, HandPickedProductListForm, OrderedProductFormSet = get_classes('dashboard.promotions.forms',
    ['PromotionTypeSelectForm', 'RawHTMLForm', 'PagePromotionForm',
     'HandPickedProductListForm', 'OrderedProductFormSet'])


class ListView(generic.TemplateView):
    template_name = 'dashboard/promotions/promotion_list.html'

    def get_context_data(self):
        # Need to load all promotions of all types and chain them together
        # no pagination required for now.
        data = []
        num_promotions = 0
        for klass in PROMOTION_CLASSES:
            objects = klass.objects.all()
            num_promotions += objects.count()
            data.append(objects)
        promotions = itertools.chain(*data)
        ctx = {
            'num_promotions': num_promotions,
            'promotions': promotions,
            'select_form': SelectForm(),
        }
        return ctx


class CreateRedirectView(generic.RedirectView):
    permanent = True

    def get_redirect_url(self, **kwargs):
        code = self.request.GET.get('promotion_type', None)
        urls = {}
        for klass in PROMOTION_CLASSES:
            urls[klass.classname()] = reverse('dashboard:promotion-create-%s' %
                                              klass.classname())
        return urls.get(code, None)


class PageListView(generic.TemplateView):
    template_name = 'dashboard/promotions/pagepromotion_list.html'

    def get_context_data(self, *args, **kwargs):
        pages = PagePromotion.objects.all().values('page_url').distinct().annotate(freq=Count('id'))
        return {'pages': pages}


class PageDetailView(generic.TemplateView):
    template_name = 'dashboard/promotions/page_detail.html'

    def get_context_data(self, *args, **kwargs):
        path = self.kwargs['path']
        ctx = {'page_url': path,
               'positions': self.get_positions_context_data(path),
              }
        return ctx

    def get_positions_context_data(self, path):
        ctx = []
        for code, name in PROMOTION_POSITIONS:
            promotions = PagePromotion._default_manager.select_related() \
                                                       .filter(page_url=path,
                                                               position=code) \
                                                       .order_by('display_order')
            ctx.append({
                'code': code,
                'name': name,
                'promotions': promotions,
            })
        return ctx

    def post(self, request, **kwargs):
        """
        When called with a post request, try and get 'promo[]' from
        the post data and use it to reorder the page content blocks.
        """
        data = dict(request.POST).get('promo[]')
        self._save_page_order(data)
        return HttpResponse(status=200)

    def _save_page_order(self, data):
        """ 
        Save the order of the pages. This gets used when an ajax request
        posts backa new order for promotions within page regions.
        """
        for index, item in enumerate(data):
            page = PagePromotion.objects.get(pk=item)
            if page.display_order != index:
                page.display_order = index
                page.save()


class PromotionMixin(object):

    def get_template_names(self):
        return ['dashboard/promotions/%s_form.html' % self.model.classname(),
                'dashboard/promotions/form.html']


class DeletePagePromotionView(generic.DeleteView):
    template_name = 'dashboard/promotions/delete_pagepromotion.html'
    model = PagePromotion

    def get_success_url(self):
        messages.info(self.request, _("Promotion removed successfully"))
        return reverse('dashboard:promotion-list-by-url',
                       kwargs={'path': self.object.page_url})


# ============
# CREATE VIEWS
# ============


class CreateView(PromotionMixin, generic.CreateView):

    def get_success_url(self):
        messages.info(self.request, _("Promotion created successfully"))
        return reverse('dashboard:promotion-update',
                       kwargs={'ptype': self.model.classname(),
                               'pk': self.object.id})

    def get_context_data(self, *args, **kwargs):
        ctx = super(CreateView, self).get_context_data(*args, **kwargs)
        ctx['heading'] = self.get_heading()
        return ctx

    def get_heading(self):
        if hasattr(self, 'heading'):
            return getattr(self, 'heading')
        return _('Create a new %s content block') % self.model._type


class CreateRawHTMLView(CreateView):
    model = RawHTML
    form_class = RawHTMLForm


class CreateSingleProductView(CreateView):
    model = SingleProduct


class CreateImageView(CreateView):
    model = Image


class CreateAutomaticProductListView(CreateView):
    model = AutomaticProductList


class CreateHandPickedProductListView(CreateView):
    model = HandPickedProductList
    form_class = HandPickedProductListForm

    def get_context_data(self, **kwargs):
        ctx = super(CreateHandPickedProductListView,
                    self).get_context_data(**kwargs)
        if 'product_formset' not in kwargs:
            ctx['product_formset'] = OrderedProductFormSet(instance=self.object)
        return ctx

    def form_valid(self, form):
        promotion = form.save(commit=False)
        product_formset = OrderedProductFormSet(self.request.POST,
                                                instance=promotion)
        if product_formset.is_valid():
            promotion.save()
            product_formset.save()
            self.object = promotion
            messages.success(self.request, _('Product list promotion created'))
            return HttpResponseRedirect(self.get_success_url())

        ctx = self.get_context_data(product_formset=product_formset)
        return self.render_response(ctx)


# ============
# UPDATE VIEWS
# ============


class UpdateView(PromotionMixin, generic.UpdateView):
    actions = ('add_to_page', 'remove_from_page')
    link_form_class = PagePromotionForm

    def get_context_data(self, *args, **kwargs):
        ctx = super(UpdateView, self).get_context_data(*args, **kwargs)
        ctx['heading'] = _("Update content block")
        ctx['promotion'] = self.get_object()
        ctx['link_form'] = self.link_form_class()
        content_type = ContentType.objects.get_for_model(self.model)
        ctx['links'] = PagePromotion.objects.filter(content_type=content_type,
                                                    object_id=self.object.id)
        return ctx

    def post(self, request, *args, **kwargs):
        action = request.POST.get('action', None)
        if action in self.actions:
            self.object = self.get_object()
            return getattr(self, action)(self.object, request, *args, **kwargs)
        return super(UpdateView, self).post(request, *args, **kwargs)

    def get_success_url(self):
        messages.info(self.request, _("Promotion updated successfully"))
        return reverse('dashboard:promotion-list')

    def add_to_page(self, promotion, request, *args, **kwargs):
        instance = PagePromotion(content_object=self.get_object())
        form = self.link_form_class(request.POST, instance=instance)
        if form.is_valid():
            form.save()
            page_url = form.cleaned_data['page_url']
<<<<<<< HEAD
            messages.success(request, _("Content block '%(name)s' added to page '%(url)s'") % {
                'name': promotion.name, 'url': page_url})
=======
            messages.success(request, _("Content block '%(block)s' added to page '%(page)s'") % {
                'block': promotion.name,
                'page': page_url})
>>>>>>> 3d0fead9
            return HttpResponseRedirect(reverse('dashboard:promotion-update', kwargs=kwargs))

        main_form = self.get_form_class()(instance=self.object)
        ctx = self.get_context_data(form=main_form)
        ctx['link_form'] = form
        return self.render_to_response(ctx)

    def remove_from_page(self, promotion, request, *args, **kwargs):
        link_id = request.POST['pagepromotion_id']
        try:
            link = PagePromotion.objects.get(id=link_id)
        except PagePromotion.DoesNotExist:
            messages.error(request, _("No link found to delete"))
        else:
            page_url = link.page_url
            link.delete()
            messages.success(request, _("Promotion removed from page '%s'") % page_url)
        return HttpResponseRedirect(reverse('dashboard:promotion-update', kwargs=kwargs))


class UpdateRawHTMLView(UpdateView):
    model = RawHTML
    form_class = RawHTMLForm


class UpdateSingleProductView(UpdateView):
    model = SingleProduct


class UpdateImageView(UpdateView):
    model = Image


class UpdateAutomaticProductListView(UpdateView):
    model = AutomaticProductList


class UpdateHandPickedProductListView(UpdateView):
    model = HandPickedProductList
    form_class = HandPickedProductListForm

    def get_context_data(self, **kwargs):
        ctx = super(UpdateHandPickedProductListView,
                    self).get_context_data(**kwargs)
        if 'product_formset' not in kwargs:
            ctx['product_formset'] = OrderedProductFormSet(instance=self.object)
        return ctx

    def form_valid(self, form):
        promotion = form.save(commit=False)
        product_formset = OrderedProductFormSet(self.request.POST,
                                                instance=promotion)
        if product_formset.is_valid():
            promotion.save()
            product_formset.save()
            self.object = promotion
            messages.success(self.request, _('Product list promotion updated'))
            return HttpResponseRedirect(self.get_success_url())

        ctx = self.get_context_data(product_formset=product_formset)
        return self.render_response(ctx)



# ============
# DELETE VIEWS
# ============


class DeleteView(generic.DeleteView):
    template_name = 'dashboard/promotions/delete.html'

    def get_success_url(self):
        messages.info(self.request, _("Promotion deleted successfully"))
        return reverse('dashboard:promotion-list')


class DeleteRawHTMLView(DeleteView):
    model = RawHTML


class DeleteSingleProductView(DeleteView):
    model = SingleProduct


class DeleteImageView(DeleteView):
    model = Image


class DeleteAutomaticProductListView(DeleteView):
    model = AutomaticProductList


class DeleteHandPickedProductListView(DeleteView):
    model = HandPickedProductList<|MERGE_RESOLUTION|>--- conflicted
+++ resolved
@@ -229,14 +229,9 @@
         if form.is_valid():
             form.save()
             page_url = form.cleaned_data['page_url']
-<<<<<<< HEAD
-            messages.success(request, _("Content block '%(name)s' added to page '%(url)s'") % {
-                'name': promotion.name, 'url': page_url})
-=======
             messages.success(request, _("Content block '%(block)s' added to page '%(page)s'") % {
                 'block': promotion.name,
                 'page': page_url})
->>>>>>> 3d0fead9
             return HttpResponseRedirect(reverse('dashboard:promotion-update', kwargs=kwargs))
 
         main_form = self.get_form_class()(instance=self.object)
