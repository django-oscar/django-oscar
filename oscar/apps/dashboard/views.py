--- conflicted
+++ resolved
@@ -1,11 +1,7 @@
 from decimal import Decimal as D
 from datetime import datetime, timedelta
 
-<<<<<<< HEAD
-from django.views.generic import TemplateView 
-=======
 from django.views.generic import TemplateView
->>>>>>> be2313e4
 from django.db.models.loading import get_model
 from django.db.models import Avg, Sum, Count
 
