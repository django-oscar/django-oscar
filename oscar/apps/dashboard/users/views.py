--- conflicted
+++ resolved
@@ -18,11 +18,7 @@
     actions = ('make_active', 'make_inactive', )
     current_view = 'dashboard:users-index'
     form_class = forms.UserSearchForm
-<<<<<<< HEAD
-    base_description = _('All users')
-=======
     desc_template = _(u'%(main_filter)s %(email_filter)s %(name_filter)s')
->>>>>>> 3d0fead9
     description = ''
 
     def get_queryset(self):
@@ -46,11 +42,7 @@
 
         if data['email']:
             queryset = queryset.filter(email__startswith=data['email'])
-<<<<<<< HEAD
-            self.description += _(" with email matching '%s'") % data['email']
-=======
             self.desc_ctx['email_filter'] = _(" with email matching '%s'") % data['email']
->>>>>>> 3d0fead9
         if data['name']:
             # If the value is two words, then assume they are first name and last name
             parts = data['name'].split()
@@ -60,11 +52,7 @@
             else:
                 queryset = queryset.filter(Q(first_name__istartswith=data['name']) |
                                            Q(last_name__istartswith=data['name'])).distinct()
-<<<<<<< HEAD
-            self.description += _(" with name matching '%s'") % data['name']
-=======
             self.desc_ctx['name_filter'] = _(" with name matching '%s'") % data['name']
->>>>>>> 3d0fead9
 
         return queryset
 
@@ -85,11 +73,7 @@
             if not user.is_superuser:
                 user.is_active = value
                 user.save()
-<<<<<<< HEAD
-        messages.info(self.request, _('Users\' status successfully changed'))
-=======
         messages.info(self.request, _("Users' status successfully changed"))
->>>>>>> 3d0fead9
         return HttpResponseRedirect(reverse(self.current_view))
 
 
