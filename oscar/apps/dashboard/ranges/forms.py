import re

from django import forms
from django.db.models import get_model, Q
from django.utils.translation import ugettext_lazy as _

Product = get_model('catalogue', 'Product')
Range = get_model('offer', 'Range')


class RangeForm(forms.ModelForm):

    class Meta:
        model = Range
        exclude = ('included_products', 'excluded_products', 'classes')


class RangeProductForm(forms.Form):
    query = forms.CharField(max_length=1024,
                            label=_("Product SKUs or UPCs"),
                            widget=forms.Textarea,
                            required=False,
<<<<<<< HEAD
                            help_text=_("""You can paste in a selection of SKUs or UPCs"""))
=======
                            help_text=_("You can paste in a selection of SKUs or UPCs"))
>>>>>>> 3d0fead9
    file_upload = forms.FileField(label=_("File of SKUs or UPCs"), required=False,
                                  help_text=_('Either comma-separated, or one identifier per line'))

    def __init__(self, range, *args, **kwargs):
        self.range = range
        super(RangeProductForm, self).__init__(*args, **kwargs)

    def clean(self):
        clean_data = super(RangeProductForm, self).clean()
        if not clean_data.get('query') and not clean_data.get('file_upload'):
            raise forms.ValidationError(_("You must submit either a list of SKU/UPCs or a file"))
        return clean_data

    def clean_query(self):
        raw = self.cleaned_data['query']
        if not raw:
            return raw

        # Check that the search matches some products
        ids = set(re.compile(r'[\w-]+').findall(raw))
        products = self.range.included_products.all()
        existing_skus = set(products.values_list('stockrecord__partner_sku', flat=True))
        existing_upcs = set(products.values_list('upc', flat=True))
        existing_ids = existing_skus.union(existing_upcs)
        new_ids = ids - existing_ids

        if not len(new_ids):
            raise forms.ValidationError(
                _("The products with SKUs or UPCs matching %s are already in this range") % (
                    ', '.join(ids)))

        self.products = Product._default_manager.filter(
            Q(stockrecord__partner_sku__in=new_ids) |
            Q(upc__in=new_ids))
<<<<<<< HEAD
        if not len(self.products):
=======
        if len(self.products) == 0:
>>>>>>> 3d0fead9
            raise forms.ValidationError(_("No products exist with a SKU or UPC matching %s") % ", ".join(ids))

        found_skus = set(self.products.values_list('stockrecord__partner_sku', flat=True))
        found_upcs = set(self.products.values_list('upc', flat=True))
        found_ids = found_skus.union(found_upcs)
        self.missing_skus = new_ids - found_ids
        self.duplicate_skus = existing_ids.intersection(ids)

        return raw

    def get_products(self):
        return self.products if hasattr(self, 'products') else []

    def get_missing_skus(self):
        return self.missing_skus

    def get_duplicate_skus(self):
        return self.duplicate_skus<|MERGE_RESOLUTION|>--- conflicted
+++ resolved
@@ -20,11 +20,7 @@
                             label=_("Product SKUs or UPCs"),
                             widget=forms.Textarea,
                             required=False,
-<<<<<<< HEAD
-                            help_text=_("""You can paste in a selection of SKUs or UPCs"""))
-=======
                             help_text=_("You can paste in a selection of SKUs or UPCs"))
->>>>>>> 3d0fead9
     file_upload = forms.FileField(label=_("File of SKUs or UPCs"), required=False,
                                   help_text=_('Either comma-separated, or one identifier per line'))
 
@@ -59,11 +55,7 @@
         self.products = Product._default_manager.filter(
             Q(stockrecord__partner_sku__in=new_ids) |
             Q(upc__in=new_ids))
-<<<<<<< HEAD
-        if not len(self.products):
-=======
         if len(self.products) == 0:
->>>>>>> 3d0fead9
             raise forms.ValidationError(_("No products exist with a SKU or UPC matching %s") % ", ".join(ids))
 
         found_skus = set(self.products.values_list('stockrecord__partner_sku', flat=True))
