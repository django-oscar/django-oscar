import os

from django.views.generic import (ListView, DeleteView, CreateView, UpdateView)
from django.utils.translation import ugettext_lazy as _
from django.db.models.loading import get_model
from django.core.urlresolvers import reverse
from django.contrib import messages
from django.shortcuts import get_object_or_404
from django.http import HttpResponseRedirect
from django.template.defaultfilters import pluralize
from django.conf import settings
from django.utils.translation import ungettext_lazy, ugettext_lazy as _

from oscar.views.generic import BulkEditMixin
from oscar.core.loading import get_classes

Range = get_model('offer', 'Range')
Product = get_model('catalogue', 'Product')
RangeForm, RangeProductForm = get_classes('dashboard.ranges.forms',
                                          ['RangeForm', 'RangeProductForm'])

RangeProductFileUpload = get_model('ranges', 'RangeProductFileUpload')


class RangeListView(ListView):
    model = Range
    context_object_name = 'ranges'
    template_name = 'dashboard/ranges/range_list.html'


class RangeCreateView(CreateView):
    model = Range
    template_name = 'dashboard/ranges/range_form.html'
    form_class = RangeForm

    def get_success_url(self):
        if 'action' in self.request.POST:
            return reverse('dashboard:range-products', kwargs={'pk': self.object.id})
        else:
            messages.success(self.request, _("Range created"))
            return reverse('dashboard:range-list')

    def get_context_data(self, **kwargs):
        ctx = super(RangeCreateView, self).get_context_data(**kwargs)
        ctx['title'] = _("Create range")
        return ctx


class RangeUpdateView(UpdateView):
    model = Range
    template_name = 'dashboard/ranges/range_form.html'
    form_class = RangeForm

    def get_success_url(self):
        if 'action' in self.request.POST:
            return reverse('dashboard:range-products', kwargs={'pk': self.object.id})
        else:
            messages.success(self.request, _("Range updated"))
            return reverse('dashboard:range-list')

    def get_context_data(self, **kwargs):
        ctx = super(RangeUpdateView, self).get_context_data(**kwargs)
        ctx['title'] = _("Update range")
        return ctx


class RangeDeleteView(DeleteView):
    model = Range
    template_name = 'dashboard/ranges/range_delete.html'
    context_object_name = 'range'

    def get_success_url(self):
        messages.warning(self.request, _("Range deleted"))
        return reverse('dashboard:range-list')


class RangeProductListView(ListView, BulkEditMixin):
    model = Product
    template_name = 'dashboard/ranges/range_product_list.html'
    context_object_name = 'products'
    actions = ('remove_selected_products', 'add_products')
    form_class = RangeProductForm

    def post(self, request, *args, **kwargs):
        self.object_list = self.get_queryset()
        if request.POST.get('action', None) == 'add_products':
            return self.add_products(request)
        return super(RangeProductListView, self).post(request, *args, **kwargs)

    def get_range(self):
        if not hasattr(self, '_range'):
            self._range = get_object_or_404(Range, id=self.kwargs['pk'])
        return self._range

    def get_queryset(self):
        return self.get_range().included_products.all()

    def get_context_data(self, **kwargs):
        ctx = super(RangeProductListView, self).get_context_data(**kwargs)
        range = self.get_range()
        ctx['range'] = range
        if 'form' not in ctx:
            ctx['form'] = self.form_class(range)
        return ctx

    def remove_selected_products(self, request, products):
        range = self.get_range()
        for product in products:
            range.included_products.remove(product)
<<<<<<< HEAD
        messages.success(request, ungettext_lazy('Removed %d product from range',
                                                 'Removed %d products from range',
                                                  len(products)) % len(products))
=======
        messages.success(request, _('Removed %d products from range') %
                         len(products))
>>>>>>> 3d0fead9
        return HttpResponseRedirect(self.get_success_url(request))

    def add_products(self, request):
        range = self.get_range()
        form = self.form_class(range, request.POST, request.FILES)
        if not form.is_valid():
            ctx = self.get_context_data(form=form, object_list=self.object_list)
            return self.render_to_response(ctx)

        self.handle_query_products(request, range, form)
        self.handle_file_products(request, range, form)
        return HttpResponseRedirect(self.get_success_url(request))

    def handle_query_products(self, request, range, form):
        products = form.get_products()
        if not products:
            return

        for product in products:
            range.included_products.add(product)

        num_products = len(products)
<<<<<<< HEAD
        messages.success(request, ungettext_lazy("%d product added to range",
                                                 "%d products added to range",
                                                 num_products) % num_products)
=======
        messages.success(request, _("Products added to range: %d") % (
            num_products))
>>>>>>> 3d0fead9

        dupe_skus = form.get_duplicate_skus()
        if dupe_skus:
            messages.warning(
                request,
                _("The products with SKUs or UPCs matching %s are already in this range") % (", ".join(dupe_skus)))

        missing_skus = form.get_missing_skus()
        if missing_skus:
            messages.warning(request,
                             _("No product was found with SKU or UPC matching %s") % ', '.join(missing_skus))

    def handle_file_products(self, request, range, form):
        if not 'file_upload' in request.FILES:
            return 
        upload = self.create_upload_object(request, range)
        upload.process()
        if not upload.was_processing_successful():
            messages.error(request, upload.error_message)
        else:
<<<<<<< HEAD
            msg = _("File processed: %(new)d products added, %(duplicate)d duplicate identifiers, %(unknown)d "
                  "identifiers were not found")
            msg = msg % {
                'new': upload.num_new_skus,
                'duplicate': upload.num_duplicate_skus,
                'unknown': upload.num_unknown_skus
            }
=======
            msg = _("File processed: %(new_skus)d products added, "
                    "%(dupe_skus)d duplicate identifiers, "
                    "%(unknown_skus)d identifiers were not found") % {
                        'new_skus': upload.num_new_skus,
                        'dupe_skus': upload.num_duplicate_skus,
                        'unknown_skus': upload.num_unknown_skus
                    }
>>>>>>> 3d0fead9
            if upload.num_new_skus:
                messages.success(request, msg)
            else:
                messages.warning(request, msg)
        upload.delete_file()

    def create_upload_object(self, request, range):
        f = request.FILES['file_upload']
        destination_path = os.path.join(settings.OSCAR_UPLOAD_ROOT, f.name)
        with open(destination_path, 'wb+') as dest:
            for chunk in f.chunks():
                dest.write(chunk)
        upload = RangeProductFileUpload.objects.create(
            range=range,
            uploaded_by=request.user,
            filepath=destination_path,
            size=f.size
        )
        return upload<|MERGE_RESOLUTION|>--- conflicted
+++ resolved
@@ -107,14 +107,9 @@
         range = self.get_range()
         for product in products:
             range.included_products.remove(product)
-<<<<<<< HEAD
         messages.success(request, ungettext_lazy('Removed %d product from range',
                                                  'Removed %d products from range',
                                                   len(products)) % len(products))
-=======
-        messages.success(request, _('Removed %d products from range') %
-                         len(products))
->>>>>>> 3d0fead9
         return HttpResponseRedirect(self.get_success_url(request))
 
     def add_products(self, request):
@@ -137,14 +132,9 @@
             range.included_products.add(product)
 
         num_products = len(products)
-<<<<<<< HEAD
         messages.success(request, ungettext_lazy("%d product added to range",
                                                  "%d products added to range",
                                                  num_products) % num_products)
-=======
-        messages.success(request, _("Products added to range: %d") % (
-            num_products))
->>>>>>> 3d0fead9
 
         dupe_skus = form.get_duplicate_skus()
         if dupe_skus:
@@ -165,15 +155,6 @@
         if not upload.was_processing_successful():
             messages.error(request, upload.error_message)
         else:
-<<<<<<< HEAD
-            msg = _("File processed: %(new)d products added, %(duplicate)d duplicate identifiers, %(unknown)d "
-                  "identifiers were not found")
-            msg = msg % {
-                'new': upload.num_new_skus,
-                'duplicate': upload.num_duplicate_skus,
-                'unknown': upload.num_unknown_skus
-            }
-=======
             msg = _("File processed: %(new_skus)d products added, "
                     "%(dupe_skus)d duplicate identifiers, "
                     "%(unknown_skus)d identifiers were not found") % {
@@ -181,7 +162,6 @@
                         'dupe_skus': upload.num_duplicate_skus,
                         'unknown_skus': upload.num_unknown_skus
                     }
->>>>>>> 3d0fead9
             if upload.num_new_skus:
                 messages.success(request, msg)
             else:
