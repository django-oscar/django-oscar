--- conflicted
+++ resolved
@@ -23,14 +23,7 @@
     context_object_name = 'vouchers'
     template_name = 'dashboard/vouchers/voucher_list.html'
     form_class = VoucherSearchForm
-<<<<<<< HEAD
-    description_template = _("%(status)s vouchers %(name_filter)s %(code_filter)s")
-    description_ctx = {'status': 'All',
-                       'name_filter': '',
-                       'code_filter': ''}
-=======
     description_template = _("%(main_filter)s %(name_filter)s %(code_filter)s")
->>>>>>> 3d0fead9
 
     def get_queryset(self):
         qs = self.model.objects.all().order_by('-date_created')
@@ -57,11 +50,7 @@
         if data['is_active']:
             today = datetime.date.today()
             qs = qs.filter(start_date__lte=today, end_date__gt=today)
-<<<<<<< HEAD
-            self.description_ctx['status'] = _('Active')
-=======
             self.description_ctx['main_filter'] = _('Active vouchers')
->>>>>>> 3d0fead9
 
         return qs
 
