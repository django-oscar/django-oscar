from django import forms
from oscar.core.loading import get_model
from django.utils.translation import ugettext_lazy as _

Voucher = get_model('voucher', 'Voucher')
Benefit = get_model('offer', 'Benefit')
Range = get_model('offer', 'Range')


class VoucherForm(forms.Form):
    """
    A specialised form for creating a voucher and offer
    model.
    """
    name = forms.CharField(label=_("Name"))
    code = forms.CharField(label=_("Code"))

<<<<<<< HEAD
    start_datetime = forms.DateTimeField(
        widget=widgets.DateTimePickerInput(),
        label=_("Start datetime"))
    end_datetime = forms.DateTimeField(
        label=_("End datetime"), widget=widgets.DateTimePickerInput())
=======
    start_date = forms.DateField(label=_("Start date"))
    end_date = forms.DateField(label=_("End date"))
>>>>>>> 6f00dd81
    usage = forms.ChoiceField(choices=Voucher.USAGE_CHOICES, label=_("Usage"))

    benefit_range = forms.ModelChoiceField(
        label=_('Which products get a discount?'),
        queryset=Range.objects.all(),
    )
    type_choices = (
        (Benefit.PERCENTAGE, _('Percentage off of products in range')),
        (Benefit.FIXED, _('Fixed amount off of products in range')),
        (Benefit.SHIPPING_PERCENTAGE, 
                _("Discount is a percentage off of the shipping cost")),
        (Benefit.SHIPPING_ABSOLUTE,
                _("Discount is a fixed amount of the shipping cost")),
        (Benefit.SHIPPING_FIXED_PRICE, _("Get shipping for a fixed price")),
    )
    benefit_type = forms.ChoiceField(
        choices=type_choices,
        label=_('Discount type'),
    )
    benefit_value = forms.DecimalField(
        label=_('Discount value'))

    def __init__(self, voucher=None, *args, **kwargs):
        self.voucher = voucher
        super(VoucherForm, self).__init__(*args, **kwargs)

    def clean_name(self):
        name = self.cleaned_data['name']
        try:
            voucher = Voucher.objects.get(name=name)
        except Voucher.DoesNotExist:
            pass
        else:
            if (not self.voucher) or (voucher.id != self.voucher.id):
                raise forms.ValidationError(_("The name '%s' is already in"
                                              " use") % name)
        return name

    def clean_code(self):
        code = self.cleaned_data['code'].strip().upper()
        if not code:
            raise forms.ValidationError(_("Please enter a voucher code"))
        try:
            voucher = Voucher.objects.get(code=code)
        except Voucher.DoesNotExist:
            pass
        else:
            if (not self.voucher) or (voucher.id != self.voucher.id):
                raise forms.ValidationError(_("The code '%s' is already in"
                                              " use") % code)
        return code

    def clean(self):
        cleaned_data = super(VoucherForm, self).clean()
        start_date = cleaned_data.get('start_date', None)
        end_date = cleaned_data.get('end_date', None)
        if start_date and end_date and end_date < start_date:
            raise forms.ValidationError(_("The start date must be before the"
                                          " end date"))
        return cleaned_data


class VoucherSearchForm(forms.Form):
    name = forms.CharField(required=False, label=_("Name"))
    code = forms.CharField(required=False, label=_("Code"))
    is_active = forms.BooleanField(required=False, label=_("Is Active?"))

    def clean_code(self):
        return self.cleaned_data['code'].upper()<|MERGE_RESOLUTION|>--- conflicted
+++ resolved
@@ -15,16 +15,11 @@
     name = forms.CharField(label=_("Name"))
     code = forms.CharField(label=_("Code"))
 
-<<<<<<< HEAD
     start_datetime = forms.DateTimeField(
         widget=widgets.DateTimePickerInput(),
         label=_("Start datetime"))
     end_datetime = forms.DateTimeField(
         label=_("End datetime"), widget=widgets.DateTimePickerInput())
-=======
-    start_date = forms.DateField(label=_("Start date"))
-    end_date = forms.DateField(label=_("End date"))
->>>>>>> 6f00dd81
     usage = forms.ChoiceField(choices=Voucher.USAGE_CHOICES, label=_("Usage"))
 
     benefit_range = forms.ModelChoiceField(
