--- conflicted
+++ resolved
@@ -225,8 +225,6 @@
     def get_related_products_queryset(self):
         return Product.browsable.order_by('title')
 
-<<<<<<< HEAD
-=======
     def get_parent_products_queryset(self):
         """
         :return: Canonical products excluding this product
@@ -239,13 +237,6 @@
             queryset = queryset.exclude(pk=self.instance.pk)
         return queryset
 
-    class Meta:
-        model = Product
-        exclude = ('slug', 'status', 'score', 'product_class',
-                   'recommended_products', 'product_options',
-                   'attributes', 'categories')
-
->>>>>>> 16661a49
     def save(self):
         object = super(ProductForm, self).save(False)
         object.product_class = self.product_class
