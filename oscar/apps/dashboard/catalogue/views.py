from django.core.exceptions import ObjectDoesNotExist
from django.views import generic
from django.db.models import get_model
from django.http import HttpResponseRedirect, Http404
from django.contrib import messages
from django.core.urlresolvers import reverse
from django.utils.translation import ugettext_lazy as _

from oscar.core.loading import get_classes

(ProductForm,
 ProductSearchForm,
 CategoryForm,
 StockRecordForm,
 StockAlertSearchForm,
 ProductCategoryFormSet,
 ProductImageFormSet,
 ProductRecommendationFormSet) = get_classes('dashboard.catalogue.forms',
                                    ('ProductForm',
                                     'ProductSearchForm',
                                     'CategoryForm',
                                     'StockRecordForm',
                                     'StockAlertSearchForm',
                                     'ProductCategoryFormSet',
                                     'ProductImageFormSet',
                                     'ProductRecommendationFormSet'))
Product = get_model('catalogue', 'Product')
Category = get_model('catalogue', 'Category')
ProductImage = get_model('catalogue', 'ProductImage')
ProductCategory = get_model('catalogue', 'ProductCategory')
ProductClass = get_model('catalogue', 'ProductClass')
StockRecord = get_model('partner', 'StockRecord')
StockAlert = get_model('partner', 'StockAlert')


class ProductListView(generic.ListView):
    template_name = 'dashboard/catalogue/product_list.html'
    model = Product
    context_object_name = 'products'
    form_class = ProductSearchForm
    description_template = _(u'Products %(upc_filter)s %(title_filter)s')
    paginate_by = 20

    def get_context_data(self, **kwargs):
        ctx = super(ProductListView, self).get_context_data(**kwargs)
        ctx['product_classes'] = ProductClass.objects.all()
        ctx['form'] = self.form
        ctx['queryset_description'] = self.description
        return ctx

    def get_queryset(self):
        """
        Build the queryset for this list and also update the title that
        describes the queryset
        """
        description_ctx = {'upc_filter': '',
                           'title_filter': ''}
        queryset = self.model.objects.all().order_by('-date_created').prefetch_related(
            'product_class', 'stockrecord__partner')
        self.form = self.form_class(self.request.GET)
        if not self.form.is_valid():
            self.description = self.description_template % description_ctx
            return queryset

        data = self.form.cleaned_data

        if data['upc']:
            queryset = queryset.filter(upc=data['upc'])
            description_ctx['upc_filter'] = _(" including an item with UPC '%s'") % data['upc']

        if data['title']:
            queryset = queryset.filter(title__icontains=data['title']).distinct()
            description_ctx['title_filter'] = _(" including an item with title matching '%s'") % data['title']

        self.description = self.description_template % description_ctx
        return queryset


class ProductCreateRedirectView(generic.RedirectView):
    permanent = False

    def get_redirect_url(self, **kwargs):
        product_class_id = self.request.GET.get('product_class', None)
        if not product_class_id or not product_class_id.isdigit():
            messages.error(self.request, _("Please choose a product class"))
            return reverse('dashboard:catalogue-product-list')
        try:
            product_class = ProductClass.objects.get(id=product_class_id)
        except ProductClass.DoesNotExist:
            messages.error(self.request, _("Please choose a product class"))
            return reverse('dashboard:catalogue-product-list')
        else:
            return reverse('dashboard:catalogue-product-create',
                           kwargs={'product_class_id': product_class.id})


class ProductCreateUpdateView(generic.UpdateView):
    template_name = 'dashboard/catalogue/product_update.html'
    model = Product
    context_object_name = 'product'

    form_class = ProductForm
    category_formset = ProductCategoryFormSet
    image_formset = ProductImageFormSet
    recommendations_formset = ProductRecommendationFormSet
    stockrecord_form = StockRecordForm

    def get_object(self, queryset=None):
        """
        This parts allows generic.UpdateView to handle creating products as
        well. The only distinction between an UpdateView and a CreateView
        is that self.object is None. We emulate this behavior.
        Additionally, self.product_class is set.
        """
        if 'pk' in self.kwargs:  # UpdateView
            obj = super(ProductCreateUpdateView, self).get_object(queryset)
            self.product_class = obj.product_class
            return obj
        else:  # CreateView
            try:
                product_class_id = self.kwargs.get('product_class_id', None)
                self.product_class = ProductClass.objects.get(
                    id=product_class_id)
            except ObjectDoesNotExist:
                raise Http404
            else:
                return None  # success

    def get_context_data(self, **kwargs):
        ctx = super(ProductCreateUpdateView, self).get_context_data(**kwargs)
        if 'stockrecord_form' not in ctx:
            ctx['stockrecord_form'] = self.get_stockrecord_form()
        if 'category_formset' not in ctx:
            ctx['category_formset'] = self.category_formset(instance=self.object)
        if 'image_formset' not in ctx:
            ctx['image_formset'] = self.image_formset(instance=self.object)
        if 'recommended_formset' not in ctx:
            ctx['recommended_formset'] = self.recommendations_formset(instance=self.object)
        if self.object is None:
            ctx['title'] = _('Create new %s product') % self.product_class.name
        else:
            ctx['title'] = ctx['product'].get_title()
        return ctx

    def get_form_kwargs(self):
        kwargs = super(ProductCreateUpdateView, self).get_form_kwargs()
        kwargs['product_class'] = self.product_class
        return kwargs

    def is_stockrecord_submitted(self):
        """
        Check if there's POST data that matches StockRecordForm field names
        """
        fields = dict(self.stockrecord_form.base_fields.items() +
                      self.stockrecord_form.declared_fields.items())
        for name, field in fields.iteritems():
            if len(self.request.POST.get(name, '')) > 0:
                return True
        return False

    def get_stockrecord_form(self):
        """
        Get the the ``StockRecordForm`` prepopulated with POST
        data if available. If the product in this view has a
        stock record it will be passed into the form as
        ``instance``.
        """
        try:
            stockrecord = self.object.stockrecord
        except (AttributeError, StockRecord.DoesNotExist):
            # either self.object is None, or no stockrecord
            stockrecord = None
        return self.stockrecord_form(
            product_class=self.product_class,
            data=self.request.POST if self.is_stockrecord_submitted() else None,
            instance=stockrecord)

    def form_valid(self, form):
        return self.process_all_forms(form)

    def form_invalid(self, form):
        return self.process_all_forms(form)

    def process_all_forms(self, form):
        """
        Short-circuits the regular logic to have one place to have our
        logic to check all forms
        """
        self.creating = self.object is None
<<<<<<< HEAD
        # need to create the product here because the inline forms need it
=======

        # Need to create the product here because the inline forms need it
>>>>>>> cbcd5d70
        # can't use commit=False because ProductForm does not support it
        if self.creating and form.is_valid():
            self.object = form.save()

        stockrecord_form = self.get_stockrecord_form()
        category_formset = self.category_formset(self.request.POST,
                                                 instance=self.object)
        image_formset = self.image_formset(self.request.POST,
                                           self.request.FILES,
                                           instance=self.object)
        recommended_formset = self.recommendations_formset(
            self.request.POST, self.request.FILES, instance=self.object)

        is_valid = all([
            form.is_valid(),
            category_formset.is_valid(),
            image_formset.is_valid(),
            recommended_formset.is_valid(),
            not self.is_stockrecord_submitted() or stockrecord_form.is_valid(),
            ])

        if is_valid:
            return self.forms_valid(form, stockrecord_form, category_formset,
                                    image_formset, recommended_formset)
        else:
            # delete the temporary product again
            if self.creating and form.is_valid():
                self.object.delete()
                self.object = None
            return self.forms_invalid(form, stockrecord_form, category_formset,
                                      image_formset, recommended_formset)

    def forms_valid(self, form, stockrecord_form, category_formset,
                    image_formset, recommended_formset):
<<<<<<< HEAD
=======
        """
        Save all changes and display a success url.
        """
        if not self.creating:
            # a just created product was already saved in process_all_forms()
            self.object = form.save()
>>>>>>> cbcd5d70
        if self.is_stockrecord_submitted():
            # Save stock record
            stockrecord = stockrecord_form.save(commit=False)
            stockrecord.product = self.object
            stockrecord.save()
        else:
            # delete it
            if self.object.has_stockrecord:
                self.object.stockrecord.delete()

        # Save formsets
        category_formset.save()
        image_formset.save()
        recommended_formset.save()
<<<<<<< HEAD

        return HttpResponseRedirect(self.get_success_url())

=======

        return HttpResponseRedirect(self.get_success_url())

>>>>>>> cbcd5d70
    def forms_invalid(self, form, stockrecord_form, category_formset,
                      image_formset, recommended_formset):
        messages.error(self.request,
                       _("Your submitted data was not valid - please "
                         "correct the below errors"))
        ctx = self.get_context_data(form=form,
                                    stockrecord_form=stockrecord_form,
                                    category_formset=category_formset,
                                    image_formset=image_formset,
                                    recommended_formset=recommended_formset)
        return self.render_to_response(ctx)

    def get_url_with_querystring(self, url):
        url_parts = [url]
        if self.request.GET.urlencode():
            url_parts += [self.request.GET.urlencode()]
        return "?".join(url_parts)

    def get_success_url(self):
        if self.creating:
            msg = _("Created product '%s'") % self.object.title
        else:
            msg = _("Updated product '%s'") % self.object.title
        messages.success(self.request, msg)
        url = reverse('dashboard:catalogue-product-list')
        if self.request.POST.get('action') == 'continue':
            url = reverse('dashboard:catalogue-product',
                          kwargs={"pk": self.object.id})
        return self.get_url_with_querystring(url)


class ProductDeleteView(generic.DeleteView):
    template_name = 'dashboard/catalogue/product_delete.html'
    model = Product
    context_object_name = 'product'

    def get_success_url(self):
        msg =_("Deleted product '%s'") % self.object.title
        messages.success(self.request, msg)
        return reverse('dashboard:catalogue-product-list')


class StockAlertListView(generic.ListView):
    template_name = 'dashboard/catalogue/stockalert_list.html'
    model = StockAlert
    context_object_name = 'alerts'
    paginate_by = 20

    def get_context_data(self, **kwargs):
        ctx = super(StockAlertListView, self).get_context_data(**kwargs)
        ctx['form'] = self.form
        ctx['description'] = self.description
        return ctx

    def get_queryset(self):
        if 'status' in self.request.GET:
            self.form = StockAlertSearchForm(self.request.GET)
            if self.form.is_valid():
                status = self.form.cleaned_data['status']
                self.description = _('Alerts with status "%s"') % status
                return self.model.objects.filter(status=status)
        else:
            self.description = _('All alerts')
            self.form = StockAlertSearchForm()
        return self.model.objects.all()


class CategoryListView(generic.TemplateView):
    template_name = 'dashboard/catalogue/category_list.html'

    def get_context_data(self, *args, **kwargs):
        ctx = super(CategoryListView, self).get_context_data(*args, **kwargs)
        ctx['child_categories'] = Category.get_root_nodes()
        return ctx


class CategoryDetailListView(generic.DetailView):
    template_name = 'dashboard/catalogue/category_list.html'
    model = Category
    context_object_name = 'category'

    def get_context_data(self, *args, **kwargs):
        ctx = super(CategoryDetailListView, self).get_context_data(*args, **kwargs)
        ctx['child_categories'] = self.object.get_children()
        ctx['ancestors'] = self.object.get_ancestors()
        return ctx


class CategoryListMixin(object):

    def get_success_url(self):
        parent = self.object.get_parent()
        if parent is None:
            return reverse("dashboard:catalogue-category-list")
        else:
            return reverse("dashboard:catalogue-category-detail-list",
                            args=(parent.pk,))


class CategoryCreateView(CategoryListMixin, generic.CreateView):
    template_name = 'dashboard/catalogue/category_form.html'
    model = Category
    form_class = CategoryForm

    def get_context_data(self, **kwargs):
        ctx = super(CategoryCreateView, self).get_context_data(**kwargs)
        ctx['title'] = _("Add a new category")
        return ctx

    def get_success_url(self):
        messages.info(self.request, _("Category created successfully"))
        return super(CategoryCreateView, self).get_success_url()


class CategoryUpdateView(CategoryListMixin, generic.UpdateView):
    template_name = 'dashboard/catalogue/category_form.html'
    model = Category
    form_class = CategoryForm

    def get_context_data(self, **kwargs):
        ctx = super(CategoryUpdateView, self).get_context_data(**kwargs)
        ctx['title'] = _("Update category '%s'") % self.object.name
        return ctx

    def get_success_url(self):
        messages.info(self.request, _("Category updated successfully"))
        return super(CategoryUpdateView, self).get_success_url()


class CategoryDeleteView(CategoryListMixin, generic.DeleteView):
    template_name = 'dashboard/catalogue/category_delete.html'
    model = Category

    def get_context_data(self, *args, **kwargs):
        ctx = super(CategoryDeleteView, self).get_context_data(*args, **kwargs)
        ctx['parent'] = self.object.get_parent()
        return ctx

    def get_success_url(self):
        messages.info(self.request, _("Category deleted successfully"))
        return super(CategoryDeleteView, self).get_success_url()<|MERGE_RESOLUTION|>--- conflicted
+++ resolved
@@ -187,12 +187,8 @@
         logic to check all forms
         """
         self.creating = self.object is None
-<<<<<<< HEAD
-        # need to create the product here because the inline forms need it
-=======
 
         # Need to create the product here because the inline forms need it
->>>>>>> cbcd5d70
         # can't use commit=False because ProductForm does not support it
         if self.creating and form.is_valid():
             self.object = form.save()
@@ -227,15 +223,12 @@
 
     def forms_valid(self, form, stockrecord_form, category_formset,
                     image_formset, recommended_formset):
-<<<<<<< HEAD
-=======
         """
         Save all changes and display a success url.
         """
         if not self.creating:
             # a just created product was already saved in process_all_forms()
             self.object = form.save()
->>>>>>> cbcd5d70
         if self.is_stockrecord_submitted():
             # Save stock record
             stockrecord = stockrecord_form.save(commit=False)
@@ -250,15 +243,9 @@
         category_formset.save()
         image_formset.save()
         recommended_formset.save()
-<<<<<<< HEAD
 
         return HttpResponseRedirect(self.get_success_url())
 
-=======
-
-        return HttpResponseRedirect(self.get_success_url())
-
->>>>>>> cbcd5d70
     def forms_invalid(self, form, stockrecord_form, category_formset,
                       image_formset, recommended_formset):
         messages.error(self.request,
