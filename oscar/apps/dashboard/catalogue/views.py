--- conflicted
+++ resolved
@@ -26,11 +26,7 @@
     model = Product
     context_object_name = 'products'
     form_class = forms.ProductSearchForm
-<<<<<<< HEAD
-    base_description = _('Products')
-=======
     description_template = _(u'Products %(upc_filter)s %(title_filter)s')
->>>>>>> 3d0fead9
     paginate_by = 20
 
     def get_context_data(self, **kwargs):
@@ -58,19 +54,11 @@
 
         if data['upc']:
             queryset = queryset.filter(upc=data['upc'])
-<<<<<<< HEAD
-            self.description += _(" including an item with UPC '%s'") % data['upc']
-
-        if data['title']:
-            queryset = queryset.filter(title__icontains=data['title']).distinct()
-            self.description += _(" including an item with title matching '%s'") % data['title']
-=======
             description_ctx['upc_filter'] = _(" including an item with UPC '%s'") % data['upc']
 
         if data['title']:
             queryset = queryset.filter(title__icontains=data['title']).distinct()
             description_ctx['title_filter'] = _(" including an item with title matching '%s'") % data['title']
->>>>>>> 3d0fead9
 
         self.description = self.description_template % description_ctx
         return queryset
@@ -295,11 +283,11 @@
 
     def get_context_data(self, **kwargs):
         ctx = super(CategoryCreateView, self).get_context_data(**kwargs)
-        ctx['title'] = "Add a new category"
-        return ctx
-
-    def get_success_url(self):
-        messages.info(self.request, "Category created successfully")
+        ctx['title'] = _("Add a new category")
+        return ctx
+
+    def get_success_url(self):
+        messages.info(self.request, _("Category created successfully"))
         return super(CategoryCreateView, self).get_success_url()
 
 
@@ -310,11 +298,11 @@
 
     def get_context_data(self, **kwargs):
         ctx = super(CategoryUpdateView, self).get_context_data(**kwargs)
-        ctx['title'] = "Update category '%s'" % self.object.name
-        return ctx
-
-    def get_success_url(self):
-        messages.info(self.request, "Category updated successfully")
+        ctx['title'] = _("Update category '%s'") % self.object.name
+        return ctx
+
+    def get_success_url(self):
+        messages.info(self.request, _("Category updated successfully"))
         return super(CategoryUpdateView, self).get_success_url()
 
 
@@ -328,5 +316,5 @@
         return ctx
 
     def get_success_url(self):
-        messages.info(self.request, "Category deleted successfully")
+        messages.info(self.request, _("Category deleted successfully"))
         return super(CategoryDeleteView, self).get_success_url()