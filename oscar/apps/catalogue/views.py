--- conflicted
+++ resolved
@@ -141,10 +141,6 @@
         if not q:
             context['summary'] = _('All products')
         else:
-<<<<<<< HEAD
-            context['summary'] = _("Products matching '%s'") % q
-=======
             context['summary'] = _("Products matching '%(query)s'") % {'query': q}
->>>>>>> 3d0fead9
             context['search_term'] = q
         return context