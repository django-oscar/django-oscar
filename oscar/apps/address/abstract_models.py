import re
import zlib

from django.db import models
from django.utils.translation import ugettext_lazy as _, pgettext_lazy
from django.core import exceptions

from oscar.core.compat import AUTH_USER_MODEL
from oscar.models.fields import UppercaseCharField, PhoneNumberField
from six.moves import filter


class AbstractAddress(models.Model):
    """
    Superclass address object

    This is subclassed and extended to provide models for
    user, shipping and billing addresses.
    """
    MR, MISS, MRS, MS, DR = ('Mr', 'Miss', 'Mrs', 'Ms', 'Dr')
    TITLE_CHOICES = (
        (MR, _("Mr")),
        (MISS, _("Miss")),
        (MRS, _("Mrs")),
        (MS, _("Ms")),
        (DR, _("Dr")),
    )

    # Regex for each country. Not listed countries don't use postcodes
    # Based on http://en.wikipedia.org/wiki/List_of_postal_codes
    POSTCODES_REGEX = {
        'AC': r'^[A-Z]{4}[0-9][A-Z]$',
        'AD': r'^AD[0-9]{3}$',
        'AF': r'^[0-9]{4}$',
        'AI': r'^AI-2640$',
        'AL': r'^[0-9]{4}$',
        'AM': r'^[0-9]{4}$',
        'AR': r'^([0-9]{4}|[A-Z][0-9]{4}[A-Z]{3})$',
        'AS': r'^[0-9]{5}(-[0-9]{4}|-[0-9]{6})?$',
        'AT': r'^[0-9]{4}$',
        'AU': r'^[0-9]{4}$',
        'AX': r'^[0-9]{5}$',
        'AZ': r'^AZ[0-9]{4}$',
        'BA': r'^[0-9]{5}$',
        'BB': r'^BB[0-9]{5}$',
        'BD': r'^[0-9]{4}$',
        'BE': r'^[0-9]{4}$',
        'BG': r'^[0-9]{4}$',
        'BH': r'^[0-9]{3,4}$',
        'BL': r'^[0-9]{5}$',
        'BM': r'^[A-Z]{2}([0-9]{2}|[A-Z]{2})',
        'BN': r'^[A-Z}{2}[0-9]]{4}$',
        'BO': r'^[0-9]{4}$',
        'BR': r'^[0-9]{5}(-[0-9]{3})?$',
        'BT': r'^[0-9]{3}$',
        'BY': r'^[0-9]{6}$',
        'CA': r'^[A-Z][0-9][A-Z][0-9][A-Z][0-9]$',
        'CC': r'^[0-9]{4}$',
        'CH': r'^[0-9]{4}$',
        'CL': r'^([0-9]{7}|[0-9]{3}-[0-9]{4})$',
        'CN': r'^[0-9]{6}$',
        'CO': r'^[0-9]{6}$',
        'CR': r'^[0-9]{4,5}$',
        'CU': r'^[0-9]{5}$',
        'CV': r'^[0-9]{4}$',
        'CX': r'^[0-9]{4}$',
        'CY': r'^[0-9]{4}$',
        'CZ': r'^[0-9]{5}$',
        'DE': r'^[0-9]{5}$',
        'DK': r'^[0-9]{4}$',
        'DO': r'^[0-9]{5}$',
        'DZ': r'^[0-9]{5}$',
        'EC': r'^EC[0-9]{6}$',
        'EE': r'^[0-9]{5}$',
        'EG': r'^[0-9]{5}$',
        'ES': r'^[0-9]{5}$',
        'ET': r'^[0-9]{4}$',
        'FI': r'^[0-9]{5}$',
        'FK': r'^[A-Z]{4}[0-9][A-Z]{2}$',
        'FM': r'^[0-9]{5}(-[0-9]{4})?$',
        'FO': r'^[0-9]{3}$',
        'FR': r'^[0-9]{5}$',
        'GA': r'^[0-9]{2}.*[0-9]{2}$',
        'GB': r'^[A-Z][A-Z0-9]{1,3}[0-9][A-Z]{2}$',
        'GE': r'^[0-9]{4}$',
        'GF': r'^[0-9]{5}$',
        'GG': r'^([A-Z]{2}[0-9]{2,3}[A-Z]{2})$',
        'GI': r'^GX111AA$',
        'GL': r'^[0-9]{4}$',
        'GP': r'^[0-9]{5}$',
        'GR': r'^[0-9]{5}$',
        'GS': r'^SIQQ1ZZ$',
        'GT': r'^[0-9]{5}$',
        'GU': r'^[0-9]{5}$',
        'GW': r'^[0-9]{4}$',
        'HM': r'^[0-9]{4}$',
        'HN': r'^[0-9]{5}$',
        'HR': r'^[0-9]{5}$',
        'HT': r'^[0-9]{4}$',
        'HU': r'^[0-9]{4}$',
        'ID': r'^[0-9]{5}$',
        'IL': r'^[0-9]{7}$',
        'IM': r'^IM[0-9]{2,3}[A-Z]{2}$$',
        'IN': r'^[0-9]{6}$',
        'IO': r'^[A-Z]{4}[0-9][A-Z]{2}$',
        'IQ': r'^[0-9]{5}$',
        'IR': r'^[0-9]{5}-[0-9]{5}$',
        'IS': r'^[0-9]{3}$',
        'IT': r'^[0-9]{5}$',
        'JE': r'^JE[0-9]{2}[A-Z]{2}$',
        'JM': r'^JM[A-Z]{3}[0-9]{2}$',
        'JO': r'^[0-9]{5}$',
        'JP': r'^[0-9]{3}-?[0-9]{4}$',
        'KE': r'^[0-9]{5}$',
        'KG': r'^[0-9]{6}$',
        'KH': r'^[0-9]{5}$',
        'KR': r'^[0-9]{3}-?[0-9]{3}$',
        'KY': r'^KY[0-9]-[0-9]{4}$',
        'KZ': r'^[0-9]{6}$',
        'LA': r'^[0-9]{5}$',
        'LB': r'^[0-9]{8}$',
        'LI': r'^[0-9]{4}$',
        'LK': r'^[0-9]{5}$',
        'LR': r'^[0-9]{4}$',
        'LS': r'^[0-9]{3}$',
        'LT': r'^[0-9]{5}$',
        'LU': r'^[0-9]{4}$',
        'LV': r'^LV-[0-9]{4}$',
        'LY': r'^[0-9]{5}$',
        'MA': r'^[0-9]{5}$',
        'MC': r'^980[0-9]{2}$',
        'MD': r'^MD-?[0-9]{4}$',
        'ME': r'^[0-9]{5}$',
        'MF': r'^[0-9]{5}$',
        'MG': r'^[0-9]{3}$',
        'MH': r'^[0-9]{5}$',
        'MK': r'^[0-9]{4}$',
        'MM': r'^[0-9]{5}$',
        'MN': r'^[0-9]{5}$',
        'MP': r'^[0-9]{5}$',
        'MQ': r'^[0-9]{5}$',
        'MT': r'^[A-Z]{3}[0-9]{4}$',
        'MV': r'^[0-9]{4,5}$',
        'MX': r'^[0-9]{5}$',
        'MY': r'^[0-9]{5}$',
        'MZ': r'^[0-9]{4}$',
        'NA': r'^[0-9]{5}$',
        'NC': r'^[0-9]{5}$',
        'NE': r'^[0-9]{4}$',
        'NF': r'^[0-9]{4}$',
        'NG': r'^[0-9]{6}$',
        'NI': r'^[0-9]{3}-[0-9]{3}-[0-9]$',
        'NL': r'^[0-9]{4}[A-Z]{2}$',
        'NO': r'^[0-9]{4}$',
        'NP': r'^[0-9]{5}$',
        'NZ': r'^[0-9]{4}$',
        'OM': r'^[0-9]{3}$',
        'PA': r'^[0-9]{6}$',
        'PE': r'^[0-9]{5}$',
        'PF': r'^[0-9]{5}$',
        'PG': r'^[0-9]{3}$',
        'PH': r'^[0-9]{4}$',
        'PK': r'^[0-9]{5}$',
        'PL': r'^[0-9]{2}-?[0-9]{3}$',
        'PM': r'^[0-9]{5}$',
        'PN': r'^[A-Z]{4}[0-9][A-Z]{2}$',
        'PR': r'^[0-9]{5}$',
        'PT': r'^[0-9]{4}(-?[0-9]{3})?$',
        'PW': r'^[0-9]{5}$',
        'PY': r'^[0-9]{4}$',
        'RE': r'^[0-9]{5}$',
        'RO': r'^[0-9]{6}$',
        'RS': r'^[0-9]{5}$',
        'RU': r'^[0-9]{6}$',
        'SA': r'^[0-9]{5}$',
        'SD': r'^[0-9]{5}$',
        'SE': r'^[0-9]{5}$',
        'SG': r'^([0-9]{2}|[0-9]{4}|[0-9]{6})$',
        'SH': r'^(STHL1ZZ|TDCU1ZZ)$',
        'SI': r'^(SI-)?[0-9]{4}$',
        'SK': r'^[0-9]{5}$',
        'SM': r'^[0-9]{5}$',
        'SN': r'^[0-9]{5}$',
        'SV': r'^01101$',
        'SZ': r'^[A-Z][0-9]{3}$',
        'TC': r'^TKCA1ZZ$',
        'TD': r'^[0-9]{5}$',
        'TH': r'^[0-9]{5}$',
        'TJ': r'^[0-9]{6}$',
        'TM': r'^[0-9]{6}$',
        'TN': r'^[0-9]{4}$',
        'TR': r'^[0-9]{5}$',
        'TT': r'^[0-9]{6}$',
        'TW': r'^[0-9]{5}$',
        'UA': r'^[0-9]{5}$',
        'US': r'^[0-9]{5}(-[0-9]{4}|-[0-9]{6})?$',
        'UY': r'^[0-9]{5}$',
        'UZ': r'^[0-9]{6}$',
        'VA': r'^00120$',
        'VC': r'^VC[0-9]{4}',
        'VE': r'^[0-9]{4}[A-Z]?$',
        'VG': r'^VG[0-9]{4}$',
        'VI': r'^[0-9]{5}$',
        'VN': r'^[0-9]{6}$',
        'WF': r'^[0-9]{5}$',
        'XK': r'^[0-9]{5}$',
        'YT': r'^[0-9]{5}$',
        'ZA': r'^[0-9]{4}$',
        'ZM': r'^[0-9]{5}$',
    }

    title = models.CharField(
        pgettext_lazy(u"Treatment Pronouns for the customer", u"Title"),
        max_length=64, choices=TITLE_CHOICES, blank=True)
    first_name = models.CharField(_("First name"), max_length=255, blank=True)
    last_name = models.CharField(_("Last name"), max_length=255, blank=True)

    # We use quite a few lines of an address as they are often quite long and
    # it's easier to just hide the unnecessary ones than add extra ones.
    line1 = models.CharField(_("First line of address"), max_length=255)
    line2 = models.CharField(
        _("Second line of address"), max_length=255, blank=True)
    line3 = models.CharField(
<<<<<<< HEAD
        _("Third line of address"), max_length=255, blank=True)
    line4 = models.CharField(_("City"), max_length=255, blank=True)
    state = models.CharField(_("State/County"), max_length=255, blank=True)
    postcode = fields.UppercaseCharField(
        _("Post/Zip-code"), max_length=64, blank=True)
=======
        _("Third line of address"), max_length=255, blank=True, null=True)
    line4 = models.CharField(_("City"), max_length=255, blank=True, null=True)
    state = models.CharField(
        _("State/County"), max_length=255, blank=True, null=True)
    postcode = UppercaseCharField(
        _("Post/Zip-code"), max_length=64, blank=True, null=True)
>>>>>>> a35b4cc9
    country = models.ForeignKey('address.Country', verbose_name=_("Country"))

    #: A field only used for searching addresses - this contains all the
    #: relevant fields.  This is effectively a poor man's Solr text field.
    search_text = models.CharField(
        _("Search text - used only for searching addresses"),
        max_length=1000, editable=False)

    def __unicode__(self):
        return self.summary

    class Meta:
        abstract = True
        verbose_name = _('Address')
        verbose_name_plural = _('Addresses')

    # Saving

    def save(self, *args, **kwargs):
        self._update_search_text()
        super(AbstractAddress, self).save(*args, **kwargs)

    def clean(self):
        # Strip all whitespace
        for field in ['first_name', 'last_name', 'line1', 'line2', 'line3',
                      'line4', 'state', 'postcode']:
            if self.__dict__[field]:
                self.__dict__[field] = self.__dict__[field].strip()

        # Ensure postcodes are valid for country
        self.ensure_postcode_is_valid_for_country()

    def ensure_postcode_is_valid_for_country(self):
        """
        Validate postcode given the country
        """
        if not self.postcode and self.country_id:
            country_code = self.country.iso_3166_1_a2
            regex = self.POSTCODES_REGEX.get(country_code, None)
            if regex:
                msg = _("Addresses in %(country)s require a valid postcode") \
                    % {'country': self.country}
                raise exceptions.ValidationError(msg)

        if self.postcode and self.country_id:
            # Ensure postcodes are always uppercase
            postcode = self.postcode.upper().replace(' ', '')
            country_code = self.country.iso_3166_1_a2
            regex = self.POSTCODES_REGEX.get(country_code, None)

            # Validate postcode against regext for the country if available
            if regex and not re.match(regex, postcode):
                msg = _("The postcode '%(postcode)s' is not valid "
                        "for %(country)s") \
                    % {'postcode': self.postcode,
                       'country': self.country}
                raise exceptions.ValidationError(
                    {'postcode': [msg]})

    def _update_search_text(self):
        search_fields = filter(
            bool, [self.first_name, self.last_name,
                   self.line1, self.line2, self.line3, self.line4,
                   self.state, self.postcode, self.country.name])
        self.search_text = ' '.join(search_fields)

    # Properties

    @property
    def city(self):
        # Common alias
        return self.line4

    @property
    def summary(self):
        """
        Returns a single string summary of the address,
        separating fields using commas.
        """
        return u", ".join(self.active_address_fields())

    @property
    def salutation(self):
        """
        Name (including title)
        """
        return self.join_fields(
            ('title', 'first_name', 'last_name'),
            separator=u" ")

    @property
    def name(self):
        return self.join_fields(('first_name', 'last_name'), separator=u" ")

    # Helpers

    def generate_hash(self):
        """
        Returns a hash of the address summary
        """
        # We use an upper-case version of the summary
        return zlib.crc32(self.summary.strip().upper().encode('UTF8'))

    def join_fields(self, fields, separator=u", "):
        """
        Join a sequence of fields using the specified separator
        """
        field_values = []
        for field in fields:
            # Title is special case
            if field == 'title':
                value = self.get_title_display()
            else:
                value = getattr(self, field)
            field_values.append(value)
        return separator.join(filter(bool, field_values))

    def populate_alternative_model(self, address_model):
        """
        For populating an address model using the matching fields
        from this one.

        This is used to convert a user address to a shipping address
        as part of the checkout process.
        """
        destination_field_names = [
            field.name for field in address_model._meta.fields]
        for field_name in [field.name for field in self._meta.fields]:
            if field_name in destination_field_names and field_name != 'id':
                setattr(address_model, field_name, getattr(self, field_name))

    def active_address_fields(self, include_salutation=True):
        """
        Return the non-empty components of the address, but merging the
        title, first_name and last_name into a single line.
        """
        fields = [self.line1, self.line2, self.line3,
                  self.line4, self.state, self.postcode]
        if include_salutation:
            fields = [self.salutation] + fields
        fields = [f.strip() for f in fields if f]
        try:
            fields.append(self.country.name)
        except exceptions.ObjectDoesNotExist:
            pass
        return fields


class AbstractCountry(models.Model):
    """
    International Organization for Standardization (ISO) 3166-1 Country list.
    """
    iso_3166_1_a2 = models.CharField(_('ISO 3166-1 alpha-2'), max_length=2,
                                     primary_key=True)
    iso_3166_1_a3 = models.CharField(_('ISO 3166-1 alpha-3'), max_length=3,
<<<<<<< HEAD
                                     blank=True, db_index=True)
=======
                                     null=True, db_index=True)
    # This should have been a CharField as it needs to be padded with zeros to
    # be 3 digits.  Access via the numeric_code instead.
>>>>>>> a35b4cc9
    iso_3166_1_numeric = models.PositiveSmallIntegerField(
        _('ISO 3166-1 numeric'), null=True, db_index=True)
    name = models.CharField(_('Official name (CAPS)'), max_length=128)
    printable_name = models.CharField(_('Country name'), max_length=128)

    display_order = models.PositiveSmallIntegerField(
        _("Display order"), default=0, db_index=True,
        help_text=_('Higher the number, higher the country in the list.'))

    is_shipping_country = models.BooleanField(_("Is Shipping Country"),
                                              default=False, db_index=True)

    class Meta:
        abstract = True
        verbose_name = _('Country')
        verbose_name_plural = _('Countries')
        ordering = ('-display_order', 'name',)

    def __unicode__(self):
        return self.printable_name or self.name

    @property
    def code(self):
        """
        Shorthand for the ISO 3166 code
        """
        return self.iso_3166_1_a2

    @property
    def numeric_code(self):
        return u"%.03d" % self.iso_3166_1_numeric


class AbstractShippingAddress(AbstractAddress):
    """
    A shipping address.

    A shipping address should not be edited once the order has been placed -
    it should be read-only after that.
    """
<<<<<<< HEAD
    phone_number = models.CharField(
        _("Phone number"), max_length=32, blank=True)
    notes = models.TextField(
        blank=True, verbose_name=_('Courier instructions'),
        help_text=_("For example, leave the parcel in the wheelie bin "
                    "if I'm not in."))
=======
    phone_number = PhoneNumberField(
        _("Phone number"), blank=True,
        help_text=_("In case we need to call you about your order"))
    notes = models.TextField(
        blank=True, null=True,
        verbose_name=_('Instructions'),
        help_text=_("Tell us anything we should know when delivering "
                    "your order."))
>>>>>>> a35b4cc9

    class Meta:
        abstract = True
        verbose_name = _("Shipping address")
        verbose_name_plural = _("Shipping addresses")

    @property
    def order(self):
        """
        Return the order linked to this shipping address
        """
        orders = self.order_set.all()
        if not orders:
            return None
        return orders[0]


class AbstractUserAddress(AbstractShippingAddress):
    """
    A user's address.  A user can have many of these and together they form an
    'address book' of sorts for the user.

    We use a separate model for shipping and billing (even though there will be
    some data duplication) because we don't want shipping/billing addresses
    changed or deleted once an order has been placed.  By having a separate
    model, we allow users the ability to add/edit/delete from their address
    book without affecting orders already placed.
    """
    user = models.ForeignKey(
        AUTH_USER_MODEL, related_name='addresses', verbose_name=_("User"))

    #: Whether this address is the default for shipping
    is_default_for_shipping = models.BooleanField(
        _("Default shipping address?"), default=False)

    #: Whether this address should be the default for billing.
    is_default_for_billing = models.BooleanField(
        _("Default billing address?"), default=False)

    #: We keep track of the number of times an address has been used
    #: as a shipping address so we can show the most popular ones
    #: first at the checkout.
    num_orders = models.PositiveIntegerField(_("Number of Orders"), default=0)

    #: A hash is kept to try and avoid duplicate addresses being added
    #: to the address book.
    hash = models.CharField(_("Address Hash"), max_length=255, db_index=True,
                            editable=False)
    date_created = models.DateTimeField(_("Date Created"), auto_now_add=True)

    def save(self, *args, **kwargs):
        """
        Save a hash of the address fields
        """
        # Save a hash of the address fields so we can check whether two
        # addresses are the same to avoid saving duplicates
        self.hash = self.generate_hash()

        # Ensure that each user only has one default shipping address
        # and billing address
        self._ensure_defaults_integrity()
        super(AbstractUserAddress, self).save(*args, **kwargs)

    def _ensure_defaults_integrity(self):
        if self.is_default_for_shipping:
            self.__class__._default_manager\
                .filter(user=self.user, is_default_for_shipping=True)\
                .update(is_default_for_shipping=False)
        if self.is_default_for_billing:
            self.__class__._default_manager\
                .filter(user=self.user, is_default_for_billing=True)\
                .update(is_default_for_billing=False)

    class Meta:
        abstract = True
        verbose_name = _("User address")
        verbose_name_plural = _("User addresses")
        ordering = ['-num_orders']
        unique_together = ('user', 'hash')

    def validate_unique(self, exclude=None):
        super(AbstractAddress, self).validate_unique(exclude)
        qs = self.__class__.objects.filter(
            user=self.user,
            hash=self.generate_hash())
        if self.id:
            qs = qs.exclude(id=self.id)
        if qs.exists():
            raise exceptions.ValidationError({
                '__all__': [_("This address is already in your address"
                              " book")]})


class AbstractBillingAddress(AbstractAddress):

    class Meta:
        abstract = True
        verbose_name = _("Billing address")
        verbose_name_plural = _("Billing addresses")

    @property
    def order(self):
        """
        Return the order linked to this shipping address
        """
        orders = self.order_set.all()
        if not orders:
            return None
        return orders[0]


class AbstractPartnerAddress(AbstractAddress):
    """
    A partner can have one or more addresses. This can be useful e.g. when
    determining US tax which depends on the origin of the shipment.
    """
    partner = models.ForeignKey('partner.Partner', related_name='addresses',
                                verbose_name=_('Partner'))

    class Meta:
        abstract = True
        verbose_name = _("Partner address")
        verbose_name_plural = _("Partner addresses")<|MERGE_RESOLUTION|>--- conflicted
+++ resolved
@@ -221,20 +221,11 @@
     line2 = models.CharField(
         _("Second line of address"), max_length=255, blank=True)
     line3 = models.CharField(
-<<<<<<< HEAD
         _("Third line of address"), max_length=255, blank=True)
     line4 = models.CharField(_("City"), max_length=255, blank=True)
     state = models.CharField(_("State/County"), max_length=255, blank=True)
-    postcode = fields.UppercaseCharField(
+    postcode = UppercaseCharField(
         _("Post/Zip-code"), max_length=64, blank=True)
-=======
-        _("Third line of address"), max_length=255, blank=True, null=True)
-    line4 = models.CharField(_("City"), max_length=255, blank=True, null=True)
-    state = models.CharField(
-        _("State/County"), max_length=255, blank=True, null=True)
-    postcode = UppercaseCharField(
-        _("Post/Zip-code"), max_length=64, blank=True, null=True)
->>>>>>> a35b4cc9
     country = models.ForeignKey('address.Country', verbose_name=_("Country"))
 
     #: A field only used for searching addresses - this contains all the
@@ -390,13 +381,9 @@
     iso_3166_1_a2 = models.CharField(_('ISO 3166-1 alpha-2'), max_length=2,
                                      primary_key=True)
     iso_3166_1_a3 = models.CharField(_('ISO 3166-1 alpha-3'), max_length=3,
-<<<<<<< HEAD
                                      blank=True, db_index=True)
-=======
-                                     null=True, db_index=True)
     # This should have been a CharField as it needs to be padded with zeros to
     # be 3 digits.  Access via the numeric_code instead.
->>>>>>> a35b4cc9
     iso_3166_1_numeric = models.PositiveSmallIntegerField(
         _('ISO 3166-1 numeric'), null=True, db_index=True)
     name = models.CharField(_('Official name (CAPS)'), max_length=128)
@@ -437,23 +424,13 @@
     A shipping address should not be edited once the order has been placed -
     it should be read-only after that.
     """
-<<<<<<< HEAD
-    phone_number = models.CharField(
-        _("Phone number"), max_length=32, blank=True)
-    notes = models.TextField(
-        blank=True, verbose_name=_('Courier instructions'),
-        help_text=_("For example, leave the parcel in the wheelie bin "
-                    "if I'm not in."))
-=======
     phone_number = PhoneNumberField(
         _("Phone number"), blank=True,
         help_text=_("In case we need to call you about your order"))
     notes = models.TextField(
-        blank=True, null=True,
-        verbose_name=_('Instructions'),
+        blank=True, verbose_name=_('Instructions'),
         help_text=_("Tell us anything we should know when delivering "
                     "your order."))
->>>>>>> a35b4cc9
 
     class Meta:
         abstract = True
