--- conflicted
+++ resolved
@@ -1,10 +1,7 @@
 {% load currency_filters %}
 {% load category_tags %}
 {% load i18n %}
-<<<<<<< HEAD
-=======
 
->>>>>>> 3d0fead9
 <div class="navbar primary">
     <div class="navbar-inner">
         <div class="container" style="width: auto;">
@@ -14,15 +11,9 @@
                 <span class="icon-bar"></span>
             </a>
             <a class="btn btn-navbar app-ico ico_shop_bag btn-cart hidden" href="{% url checkout:index %}">
-<<<<<<< HEAD
                 <strong>{% trans "Basket" %}
-                {% if request.basket.lines.count %}
-                    {% trans "Total:" %} {{ basket.total_incl_tax|currency }}
-=======
-				<strong>{% trans "Basket" %}
                 {% if request.basket.all_lines.count %}
-				{% trans "Total:" %} {{ basket.total_incl_tax|currency }}
->>>>>>> 3d0fead9
+                {% trans "Total:" %} {{ basket.total_incl_tax|currency }}
                 {% endif %}
                 </strong>
             </a>
@@ -31,15 +22,9 @@
                 <div id="browse" class="nav dropdown">
 
                     {% if categories %}
-<<<<<<< HEAD
                         <a href="#browse" class="dropdown-toggle" data-toggle="dropdown">{% trans "Browse Store" %}</a>
                         <ul class="dropdown-menu nav-tabs nav-stacked">
                             <li><a href="/products">{% trans "All Products" %}</a></li>
-=======
-					<a href="#browse" class="dropdown-toggle" data-toggle="dropdown">{% trans "Browse Store" %}</a>
-                        <ul class="dropdown-menu nav-tabs nav-stacked">
-							<li><a href="/products">{% trans "All Products" %}</a></li>
->>>>>>> 3d0fead9
                         {% for category in categories %}
                             <li><a href="{{ category.0.get_absolute_url }}">{{ category.0.name }} {% if category.1 %}<span class="app-ico ico_fill_right"></span>{% endif %}</a>
                             {% if category.1 %}
@@ -53,7 +38,6 @@
                         {% endfor %}
                         </ul>
                     {% else %}
-<<<<<<< HEAD
                         <a href="#browse" class="dropdown-toggle" data-toggle="dropdown">{% trans "Browse Store" %}</a>
                         <ul class="dropdown-menu nav-tabs nav-stacked">
                             <li><a href="/products">{% trans "All Products" %}</a></li>
@@ -66,22 +50,7 @@
                                     <li><a href="#" class="app-ico ico_outline_right">{% trans "Submenu Link" %}</a></li>
                                 </ul>
                             </li>
-                            <li><a href="/">{% trans "Go Home!" %}</a></li>
-=======
-					<a href="#browse" class="dropdown-toggle" data-toggle="dropdown">{% trans "Browse Store" %}</a>
-                        <ul class="dropdown-menu nav-tabs nav-stacked">
-							<li><a href="/products">{% trans "All Products" %}</a></li>
-                            <li>
-							<a href="#" >{% trans "Contains a Submenu" %}  <span class="app-ico ico_fill_right"></span></a>
-                                <ul class="sub-nav dropdown-menu nav nav-tabs nav-stacked span3">
-									<li><a href="#" class="app-ico ico_outline_right">{% trans "Submenu Link" %}</a></li>
-									<li><a href="#" class="app-ico ico_outline_right">{% trans "Submenu Link" %}</a></li>
-									<li><a href="#" class="app-ico ico_outline_right">{% trans "Submenu Link" %}</a></li>
-									<li><a href="#" class="app-ico ico_outline_right">{% trans "Submenu Link" %}</a></li>
-                                </ul>
-                            </li>
-							<li><a href="{% url promotions:home %}">{% trans "Go Home!" %}</a></li>
->>>>>>> 3d0fead9
+                            <li><a href="{% url promotions:home %}">{% trans "Go Home!" %}</a></li>
                         </ul>
                     {% endif %}
                 </div>
