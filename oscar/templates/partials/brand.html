<<<<<<< HEAD
{% load currency_filters i18n %}
=======
{% load currency_filters %}
{% load i18n %}
>>>>>>> 3d0fead9

<h1 class="span6"><a href="{% url promotions:home %}">{% block brand_title %}{{ shop_name }}</a><small> {{ shop_tagline }}</small>{% endblock %}</h1>
{% if not hide_basket %}
<ul class="cart span6">
    <li>
        <div class="btn-group">
<<<<<<< HEAD
            <a class="btn" href="{% url basket:summary %}">{% trans "View Basket" %}</a>
=======
			<a class="btn" href="{% url basket:summary %}">{% trans "View Basket" %}</a>
>>>>>>> 3d0fead9
            <a class="btn dropdown-toggle" data-toggle="dropdown" href="#"> <span class="caret"></span> </a>
            <ul class="dropdown-menu span9">
                <li> {% include "basket/partials/basket_quick.html" %} </li>
            </ul>
        </div>
    </li>
<<<<<<< HEAD
    <li class="cart_summary"><strong>{% trans "Basket total:" %} <span>{{ basket.total_incl_tax|currency }}</span></strong></li>
=======
	<li class="cart_summary"><strong>{% trans "Basket total:" %} <span>{{ basket.total_incl_tax|currency }}</span></strong></li>
>>>>>>> 3d0fead9
</ul><!-- /cart -->
{% endif %}<|MERGE_RESOLUTION|>--- conflicted
+++ resolved
@@ -1,30 +1,18 @@
-<<<<<<< HEAD
-{% load currency_filters i18n %}
-=======
 {% load currency_filters %}
 {% load i18n %}
->>>>>>> 3d0fead9
 
 <h1 class="span6"><a href="{% url promotions:home %}">{% block brand_title %}{{ shop_name }}</a><small> {{ shop_tagline }}</small>{% endblock %}</h1>
 {% if not hide_basket %}
 <ul class="cart span6">
     <li>
         <div class="btn-group">
-<<<<<<< HEAD
             <a class="btn" href="{% url basket:summary %}">{% trans "View Basket" %}</a>
-=======
-			<a class="btn" href="{% url basket:summary %}">{% trans "View Basket" %}</a>
->>>>>>> 3d0fead9
             <a class="btn dropdown-toggle" data-toggle="dropdown" href="#"> <span class="caret"></span> </a>
             <ul class="dropdown-menu span9">
                 <li> {% include "basket/partials/basket_quick.html" %} </li>
             </ul>
         </div>
     </li>
-<<<<<<< HEAD
     <li class="cart_summary"><strong>{% trans "Basket total:" %} <span>{{ basket.total_incl_tax|currency }}</span></strong></li>
-=======
-	<li class="cart_summary"><strong>{% trans "Basket total:" %} <span>{{ basket.total_incl_tax|currency }}</span></strong></li>
->>>>>>> 3d0fead9
 </ul><!-- /cart -->
 {% endif %}