--- conflicted
+++ resolved
@@ -1,14 +1,4 @@
-{% load i18n %}
 <footer class="footer container-fluid">
     {% block footer %}
-<<<<<<< HEAD
-        {% comment %}
-        <ul class="footer_links">
-            <li><a href="#terms-and-conditions">{% tans "Terms and conditions" %}</a></li>
-            <li><a href="#shipping">{% tans "Shipping" %}</a></li>
-        </ul>
-        {% endcomment %}
-=======
->>>>>>> 3d0fead9
     {% endblock %}
 </footer>