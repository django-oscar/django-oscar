--- conflicted
+++ resolved
@@ -2,9 +2,5 @@
 <form method="get" action="{% url search:search %}" class="form-search navbar-search pull-right">
     {# {{ search_form.q.label_tag }} #}
     {{ search_form.q }}
-<<<<<<< HEAD
-    <input type="submit" value="{% trans 'Search' %}" class="btn" />
-=======
-	<input type="submit" value="{% trans "Search" %}" class="btn" />
->>>>>>> 3d0fead9
+    <input type="submit" value="{% trans "Search" %}" class="btn" />
 </form>