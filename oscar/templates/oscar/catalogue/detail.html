--- conflicted
+++ resolved
@@ -203,71 +203,43 @@
         </section>
     {% endiffeature %}
 
-<<<<<<< HEAD
-    {% if product.related_products.count %}
-        <section class="product-list-related">
-            <div class="sub-header">
-                <h2>{% trans "Related items" %}</h2>
-            </div>
-            <div class="product-list-wrapper">
-                <ul class="product-list">
-                    {% for product in product.related_products.all|slice:":6" %}
-                    <li {% if forloop.counter0|divisibleby:"6" %}class="product-list-row"{% endif %}>
-                        {% render_product product %}
-                    </li>
-                    {% endfor %}
-                </ul>
-            </div>
-        </section>
-    {% endif %}
-
-    {% if product.recommended_products.count %}
-        <section class="product-list-recommended">
-            <div class="sub-header">
-                <h2>{% trans "Recommended items" %}</h2>
-            </div>
-            <div class="product-list-wrapper">
-                <ul class="product-list">
-                    {% for product in product.recommended_products.all|slice:":6" %}
-                    <li {% if forloop.counter0|divisibleby:"6" %}class="product-list-row"{% endif %}>
-                        {% render_product product %}
-                    </li>
-                    {% endfor %}
-                </ul>
-            </div>
-        </section>
-    {% endif %}
-=======
     {% with related_products=product.related_products.all|slice:":6" %}
         {% if related_products %}
-            <div class="sub-header">
-                <h2>{% trans "Related items" %}</h2>
-            </div>
-            <ul class="row-fluid">
-                {% for product in related_products %}
-                <li class="span2 {% if forloop.counter0|divisibleby:"6" %}no-margin{% endif %}">
-                    {% render_product product %}
-                </li>
-                {% endfor %}
-            </ul>
+            <section class="product-list-related">
+                <div class="sub-header">
+                    <h2>{% trans "Related items" %}</h2>
+                </div>
+                <div class="product-list-wrapper">
+                    <ul class="product-list">
+                        {% for product in related_products %}
+                        <li {% if forloop.counter0|divisibleby:"6" %}class="product-list-row"{% endif %}>
+                            {% render_product product %}
+                        </li>
+                        {% endfor %}
+                    </ul>
+                </div>
+            </section>
         {% endif %}
     {% endwith %}
 
     {% with recommended_products=product.recommended_products.all|slice:":6" %}
         {% if recommended_products %}
-            <div class="sub-header">
-                <h2>{% trans "Recommended items" %}</h2>
-            </div>
-            <ul class="row-fluid">
-                {% for product in recommended_products %}
-                <li class="span2 {% if forloop.counter0|divisibleby:"6" %}no-margin{% endif %}">
-                    {% render_product product %}
-                </li>
-                {% endfor %}
-            </ul>
+            <section class="product-list-recommended">
+                <div class="sub-header">
+                    <h2>{% trans "Recommended items" %}</h2>
+                </div>
+                <div class="product-list-wrapper">
+                    <ul class="product-list">
+                        {% for product in recommended_products %}
+                        <li {% if forloop.counter0|divisibleby:"6" %}class="product-list-row"{% endif %}>
+                            {% render_product product %}
+                        </li>
+                        {% endfor %}
+                    </ul>
+                </div>
+            </section>
         {% endif %}
     {% endwith %}
->>>>>>> 6fddcd5a
     
     {% recently_viewed_products %}
 
