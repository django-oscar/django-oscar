{% load url from future %}
{% load reviews_tags %}
{% load thumbnail %}
{% load i18n %}
{% load display_tags %}
{% load staticfiles %}

{% block product %}
    <article class="product_pod">
        {% block product_image %}
            <div class="image_container">
                {% with image=product.primary_image %}
                    {% thumbnail image.original "x155" upscale=False as thumb %}
                    <a href="{{ product.get_absolute_url }}"><img src="{{ thumb.url }}" alt="{{ product.get_title }}" class="thumbnail"></a>
                    {% endthumbnail %}
                {% endwith %}
            </div>
        {% endblock %}

        {% block product_review %}
            {% iffeature "reviews" %}
                <p class="star-rating {{ product.rating|as_stars }}">
                    <i class="icon-star"></i>
                    <i class="icon-star"></i>
                    <i class="icon-star"></i>
                    <i class="icon-star"></i>
                    <i class="icon-star"></i>
                </p>
            {% endiffeature %}
        {% endblock %}

        {% block product_title %}
            <h3><a href="{{ product.get_absolute_url }}">{{ product.get_title|truncatewords:4 }}</a></h3>
        {% endblock %}

<<<<<<< HEAD
        {% block product_price %}
            <div class="product_price">
                {% include "catalogue/partials/stock_record.html" %}
                {% if product.is_group %}
                    <a class="btn btn-block" href="{{ product.get_absolute_url }}">{% trans "View" %}</a>
                {% else %}
                    {% include "catalogue/partials/add_to_basket_form_compact.html" %}
                {% endif %}
            </div>
        {% endblock %}
    </article>
{% endblock %}
=======
    {% block product_price %}
        <div class="product_price">
            {% include "catalogue/partials/stock_record.html" %}
            {% if not product.is_group %}
                {% include "catalogue/partials/add_to_basket_form_compact.html" %}
            {% endif %}
        </div>
    {% endblock %}
</article>
>>>>>>> 847914b3
<|MERGE_RESOLUTION|>--- conflicted
+++ resolved
@@ -33,27 +33,13 @@
             <h3><a href="{{ product.get_absolute_url }}">{{ product.get_title|truncatewords:4 }}</a></h3>
         {% endblock %}
 
-<<<<<<< HEAD
         {% block product_price %}
             <div class="product_price">
                 {% include "catalogue/partials/stock_record.html" %}
-                {% if product.is_group %}
-                    <a class="btn btn-block" href="{{ product.get_absolute_url }}">{% trans "View" %}</a>
-                {% else %}
+                {% if not product.is_group %}
                     {% include "catalogue/partials/add_to_basket_form_compact.html" %}
                 {% endif %}
             </div>
         {% endblock %}
     </article>
-{% endblock %}
-=======
-    {% block product_price %}
-        <div class="product_price">
-            {% include "catalogue/partials/stock_record.html" %}
-            {% if not product.is_group %}
-                {% include "catalogue/partials/add_to_basket_form_compact.html" %}
-            {% endif %}
-        </div>
-    {% endblock %}
-</article>
->>>>>>> 847914b3
+{% endblock %}