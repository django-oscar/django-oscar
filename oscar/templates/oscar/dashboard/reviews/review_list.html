{% extends "dashboard/layout.html" %}
{% load currency_filters %}
{% load sorting_tags %}
{% load i18n %}

{% block body_class %}{{ block.super }} reviews{% endblock %}
{% block title %}
    {% trans "Reviews" %} | {{ block.super }}
{% endblock %}

{% block breadcrumbs %}
    <ul class="breadcrumb">
        <li>
            <a href="{% url 'dashboard:index' %}">{% trans "Dashboard" %}</a>
            <span class="divider">/</span>
        </li>
        <li class="active">{% trans "Reviews" %}</li>
    </ul>
{% endblock %}

{% block header %}
    <div class="page-header">
        <h1>{% trans "Reviews" %}</h1>
    </div>
{% endblock header %}

{% block dashboard_content %}

    <div class="table-header">
        <h3><i class="icon-search icon-large"></i>{% trans "Review Search" %}</h3>
    </div>
    <div class="well">
        <form action="." method="get" class="form-inline">
<<<<<<< HEAD
            {% include 'dashboard/partials/form_fields_inline.html' with form=form %}
            <button type="submit" class="btn btn-primary top-spacer">{% trans "Search" %}</button>
=======
            {% include 'partials/form_fields_inline.html' with form=form %}
            <button type="submit" class="btn btn-primary top-spacer" data-loading-text="{% trans 'Searching...' %}">{% trans "Search" %}</button>
>>>>>>> 096ec9d8
        </form>
    </div>

    {% if review_list %}

        <form action="." method="post">
            {% csrf_token %}
            <table class="table table-striped table-bordered table-hover">
                <caption>
                    <h3 class="pull-left"><i class="icon-thumbs-up icon-large"></i>{{ description }}</h3>
                    <div class="pull-right">
                        <div class="form-inline">
                            {% trans "Update status of selected reviews" %}
                            {{ review_form.status }}
                            <input type="hidden" name="action" value="update_selected_review_status" />
                            <button type="submit" name="update" class="btn btn-success" data-loading-text="{% trans 'Updating...' %}">{% trans "Update" %}</button>
                        </div>
                    </div>
                </caption>
                <tr>
                    <th></th>
                    <th>{% trans "Title" context "Review title" %}</th>
                    <th>{% trans "Product" %}</th>
                    <th>{% trans "User" %}</th>
                    <th>{% anchor 'score' _("Score") %}</th>
                    <th>{% anchor 'total_votes' _("Votes") %}</th>
                    <th>{% trans "Status" %}</th>
                    <th>{% anchor 'date_created' _("Date created") %}</th>
                    <th></th>
                </tr>
                {% for review in review_list %}
                    <tr>
                        <td><input type="checkbox" name="selected_review" class="selected_review" value="{{ review.id }}"/></td>
                        <td>
                            <a href="{% url 'dashboard:reviews-update' pk=review.id %}">{{ review.title }}</a>
                        </td>
                        <td>
                            {% if review.product %}
                                <a href='{% url 'catalogue:detail' product_slug=review.product.slug pk=review.product.id %}'>{{ review.product.title }}</a> </td>
                        {% else %}
                            {% trans "[Product deleted]" %}
                        {% endif %}
                        <td>
                            {% if not review.is_anonymous %}
                                <a href="{% url 'dashboard:user-detail' pk=review.user.id %}">{{ review.reviewer_name }}</a>
                            {% else %}
                                {{ review.name }}
                            {% endif %}
                        </td>
                        <td>
                            {{ review.score|floatformat:1 }} / {{ 5.0|floatformat:1 }}
                        </td>
                        <td>{{ review.total_votes }}</td>
                        <td>
                            {% if review.status == 1 %}
                                <span class="label label-success">
                                    {% elif review.status == 2 %}
                                    <span class="label label-important">
                                    {% else %}
                                        <span class="label label-info">
                                        {% endif %}
                                        {{ review.get_status_display }}
                                    </span>
                                </td>
                                <td>{{ review.date_created }}</td>
                                <td>
                                    <div class="btn-toolbar">
                                        <div class="btn-group">
                                            <a class="btn btn-default dropdown-toggle" data-toggle="dropdown" href="#">
                                                {% trans "Actions" %}
                                                <span class="caret"></span>
                                            </a>
                                            <ul class="dropdown-menu pull-right">
                                                {% if review.title and review.product %}
                                                    <li><a href="{% url 'catalogue:reviews-detail' product_slug=review.product.slug product_pk=review.product.id pk=review.id %}">{% trans "View on site" %}</a></li>
                                                {% endif %}
                                                <li><a href="{% url 'dashboard:reviews-update' pk=review.id %}">{% trans "Edit" %}</a></li>
                                                <li><a href="{% url 'dashboard:reviews-delete' pk=review.id %}">{% trans "Delete" %}</a></li>
                                            </ul>
                                        </div>
                                    </div>
                                </td>
                            </tr>
                        {% endfor %}
                    </table>
                    {% include "partials/pagination.html" %}
                </form>
            {% else %}
                <table class="table table-striped table-bordered table-hover">
                    <caption>{{ description }}</caption>
                    <tr><td>{% trans "No reviews found." %}</td></tr>
                </table>
            {% endif %}

        {% endblock dashboard_content %}<|MERGE_RESOLUTION|>--- conflicted
+++ resolved
@@ -31,13 +31,8 @@
     </div>
     <div class="well">
         <form action="." method="get" class="form-inline">
-<<<<<<< HEAD
             {% include 'dashboard/partials/form_fields_inline.html' with form=form %}
-            <button type="submit" class="btn btn-primary top-spacer">{% trans "Search" %}</button>
-=======
-            {% include 'partials/form_fields_inline.html' with form=form %}
             <button type="submit" class="btn btn-primary top-spacer" data-loading-text="{% trans 'Searching...' %}">{% trans "Search" %}</button>
->>>>>>> 096ec9d8
         </form>
     </div>
 
