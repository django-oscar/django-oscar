{% extends 'dashboard/layout.html' %}
{% load url from future %}
{% load currency_filters %}
{% load i18n %}

{% block body_class %}orders{% endblock %}

{% block title %}
    {% blocktrans with number=order.number %}Order {{ number }}{% endblocktrans %} | {{ block.super }}
{% endblock %}

{% block breadcrumbs %}
    <ul class="breadcrumb">
        <li>
            <a href="{% url 'dashboard:index' %}">{% trans "Dashboard" %}</a>
            <span class="divider">/</span>
        </li>
        <li>
            <a href="{% url 'dashboard:order-list' %}">{% trans "Orders" %}</a>
            <span class="divider">/</span>
        </li>
        <li class="active">#{{ order.number }}</li>
    </ul>
{% endblock %}

{% block headertext %}
    {% blocktrans with number=order.number %}Order #{{ number }}{% endblocktrans %}
{% endblock  %}

{% block dashboard_content %}
    <table class="table table-striped table-bordered table-hover">
        <caption><i class="icon-group icon-large"></i>{% trans "Customer Information" %}</caption>
        {% if order.user %}
            <tr>
                <th>{% trans "Name" %}</th>
                <th>{% trans "Email address" %}</th>
            </tr>
            <tr>
                <td>{{ order.user.get_full_name|default:"-" }}</td>
                <td>{{ order.user.email|default:"-" }}</td>
            </tr>
        {% else %}
            <tr><td>{% trans "Customer checked out anonymously." %}</td></tr>
        {% endif %}
    </table>

    <table class="table table-striped table-bordered table-hover">
        <caption><i class="icon-shopping-cart icon-large"></i>{% trans "Order information" %}</caption>
        <tr>
            <th>{% trans "Order Total" %}</th>
            <th>{% trans "Date of purchase" %}</th>
            <th>{% trans "Time of purchase" %}</th>
            <th>{% trans "Status" %}</th>
        </tr>
        <tr>
            <td>{{ order.total_incl_tax|currency }}</td>
            <td>{{ order.date_placed|date:"d/m/y" }}</td>
            <td>{{ order.date_placed|date:"H:s" }}</td>
            <td>{{ order.status|default:"N/A" }}</td>
        </tr>
    </table>

    {% block additional_order_information %}
    {% endblock additional_order_information %}

    <div class="sub-header">
        <h2>{% trans "Order Details" %}</h2>
    </div>

    <div class="tabbable dashboard">

        <ul class="nav nav-tabs">
            {% block nav_tabs %}
                <li class="{% if active_tab == 'lines' %}active{% endif %}"><a href="#lines" data-toggle="tab">{% trans "Order contents" %}</a></li>
                <li class="{% if active_tab == 'shipping' %}active{% endif %}"><a href="#shipping" data-toggle="tab">{% trans "Shipping" %}</a></li>
                <li class="{% if active_tab == 'payment' %}active{% endif %}"><a href="#payment" data-toggle="tab">{% trans "Payment" %}</a></li>
                <li class="{% if active_tab == 'discounts' %}active{% endif %}"><a href="#discounts" data-toggle="tab">{% trans "Offers" %}</a></li>
                <li class="{% if active_tab == 'emails' %}active{% endif %}"><a href="#emails" data-toggle="tab">{% trans "Emails" %}</a></li>
                <li class="{% if active_tab == 'notes' %}active{% endif %}"><a href="#notes" data-toggle="tab">{% trans "Notes" %}</a></li>
            {% endblock nav_tabs %}
        </ul>

        <div class="tab-content">
            <div class="tab-pane {% if active_tab == 'lines' %}active{% endif %}" id="lines">
                <div class="table-header">
                    <h3>{% trans "Items ordered" %}</h3>
                </div>
                <form action="." method="post" class="form-inline">
                    {% csrf_token %}
                    {% block order_lines %}
                        <table class="table table-striped table-bordered table-hover">
                            <thead>
                                <tr>
                                    <th>{% trans "Select" %}</th>
                                    <th>{% trans "Quantity" %}</th>
                                    <th>{% trans "Product" %}</th>
                                    <th>{% trans "UPC" %}</th>
                                    <th>{% trans "Status" %}</th>
                                    <th>{% trans "Supplier" %}</th>
                                    <th>{% trans "Supplier SKU" %}</th>
                                    <th>{% trans "Est. delivery date" %}</th>
                                    <th>{% trans "Price (before discounts)" %}</th>
                                    <th>{% trans "Actions" %}</th>
                                </tr>
                            </thead>
                            <tbody>
                                {% for line in order.lines.all %}
                                    <tr>
                                        <td>
                                            <input type="checkbox" name="selected_line" value="{{ line.id }}" />
                                            <input type="text" name="selected_line_qty_{{ line.id }}" value="{{ line.quantity }}" class="span1" size="2" />
                                        </td>
                                        <td>{{ line.quantity }}</td>
                                        <td>{{ line.title }}</td>
                                        <td>{{ line.upc|default:"-" }}</td>
                                        <td>{{ line.status|default:"-" }}</td>
                                        <td>{{ line.partner_name }}</td>
                                        <td>{{ line.partner_sku }}</td>
                                        <td>{{ line.est_dispatch_date|default:"-" }}</td>
                                        <td style="text-align: right">{{ line.line_price_before_discounts_incl_tax|currency }}</td>
                                        <td>
                                            <a href="{% url 'dashboard:order-line-detail' order.number line.id %}" class="btn btn-info">{% trans "View" %}</a>
                                        </td>
                                    </tr>
                                {% endfor %}

                                <tr>
                                    <td colspan="7"></td>
                                    <th>{% trans "Discount" %}</th>
                                    <td style="text-align: right">{{ order.total_discount_incl_tax|currency }}</td>
                                    <td></td>
                                </tr>
                                {% with discounts=order.basket_discounts %}
                                    {% if discounts %}
                                        <tr>
                                            <td colspan="7"></td>
                                            <th>{% trans "Basket total (excl. discounts)" %}</th>
                                            <td style="text-align: right">{{ order.basket_total_before_discounts_incl_tax|currency }}</td>
                                            <td></td>
                                        </tr>
                                        {% for discount in discounts %}
                                            <tr>
                                                <td colspan="7"></td>
                                                <td>
                                                    <span class="label label-success">{% trans "Discount" %}</span>
                                                    {{ discount.offer_name }}
                                                </td>
                                                <td style="text-align: right">- {{ discount.amount|currency }}</td>
                                                <td></td>
                                            </tr>
                                        {% endfor %}
                                        <tr>
                                            <td colspan="7"></td>
                                            <th>{% trans "Basket total (inc. discounts)" %}</th>
                                            <th style="text-align: right">{{ order.basket_total_incl_tax|currency }}</th>
                                            <td></td>
                                        </tr>
                                    {% else %}
                                        <tr>
                                            <td colspan="7"></td>
                                            <th>{% trans "Basket total" %}</th>
                                            <th style="text-align: right">{{ order.basket_total_incl_tax|currency }}</th>
                                            <td></td>
                                        </tr>
                                    {% endif %}
                                {% endwith %}

                                {% if order.has_shipping_discounts %}
                                    <tr>
                                        <td colspan="7"></td>
                                        <td>{% trans "Shipping total (excl. discounts)" %}</td>
                                        <td style="text-align: right">{{ order.shipping_before_discounts_incl_tax|currency }}</td>
                                        <td></td>
                                    </tr>
                                    {% for discount in order.shipping_discounts %}
                                        <tr>
                                            <td colspan="7"></td>
                                            <td>
                                                <span class="label label-success">{% trans "Discount" %}</span>
                                                {{ discount.offer_name }}
                                            </td>
                                            <td style="text-align: right">- {{ discount.amount|currency }}</td>
                                            <td></td>
                                        </tr>
                                    {% endfor %}
                                    <tr>
                                        <td colspan="7"></td>
                                        <th>{% trans "Shipping total (inc. discounts)" %}</th>
                                        <th style="text-align: right">{{ order.shipping_incl_tax|currency }}</th>
                                        <td></td>
                                    </tr>
                                {% else %}
                                    <tr>
                                        <td colspan="7"></td>
                                        <th>{% trans "Shipping total" %}</th>
                                        <th style="text-align: right">{{ order.shipping_incl_tax|currency }}</th>
                                        <td></td>
                                    </tr>
                                {% endif %}

                                <tr>
                                    <td colspan="7"></td>
                                    <th>{% trans "Order total" %}</th>
                                    <th style="text-align: right">{{ order.total_incl_tax|currency }}</th>
                                    <td></td>
                                </tr>
                            </tbody>
                        </table>
                    {% endblock order_lines %}

                    {% comment %} 
                        This is the important block within this template: you will almost certainly want to
                        override this block to provide your own form widgets that suit your order processing
                        flow.  The default contents shows a range of widgets - more than is sensible really.
                    {% endcomment %}
                    {% block line_actions %}
                        <div class="well">
                            <h3><i class="icon-refresh"></i> {% trans "With selected lines" %}:</h3>

                            <div class="control-group">
                                <div class="controls">
                                    <label class="radio inline">
                                        <input type="radio" name="line_action" value="change_line_statuses" /> {% trans "Change status to" %}
                                    </label>
                                    <label class="radio inline">
                                        <select name="new_status">
                                            <option value=""> -- {% trans "choose new status" %} -- </option>
                                            {% for status in line_statuses %}
                                                <option>{{ status }}</option>
                                            {% endfor %}
                                        </select>
                                    </label>
                                </div>
                            </div>
                            <div class="control-group">
                                <div class="controls">
                                    <label class="radio inline">
                                        <input type="radio" name="line_action" value="create_shipping_event" /> {% trans "Create shipping event" %}
                                    </label>
                                    <label class="radio inline">
                                        <select name="shipping_event_type">
                                            <option value=""> -- {% trans "choose event type" %} -- </option>
                                            {% for event_type in shipping_event_types %}
                                                <option value="{{ event_type.code }}">{{ event_type.name }}</option>
                                            {% endfor %}
                                        </select>
                                    </label>
                                    <label class="radio inline">
                                        {% trans "with reference" %} <input type="text" name="reference" value="" />
                                    </label>
                                </div>
                            </div>
                            <div class="control-group">
                                <div class="controls">
                                    <label class="radio inline">
                                        <input type="radio" name="line_action" value="create_payment_event" /> {% trans "Create payment event" %}
                                    </label>
                                    <label class="radio inline">
                                        <select name="payment_event_type">
                                            <option value=""> -- {% trans "choose event type" %} -- </option>
                                            {% for event_type in payment_event_types %}
                                                <option value="{{ event_type.code }}">{{ event_type.name }}</option>
                                            {% endfor %}
                                        </select>
                                    </label>
                                    <label class="radio inline">
                                        {% trans "with amount" %} <input type="text" name="amount" value="" />
                                    </label>
                                </div>
                            </div>
                            <input type="submit" value="{% trans "Go!" %}" class="btn btn-primary" />
                        </div>
                    {% endblock line_actions %}
                </form>

                {% block shipping_events %}
                    <div class="table-header">
                        <h3>{% trans "Shipping Events" %}</h3>
                    </div>
                    {% with events=order.shipping_events.all %}
                        <table class="table table-striped table-bordered table-hover">
                            {% if events %}
                                <thead>
                                    <tr>
                                        <th>{% trans "Date" %}</th>
                                        <th>{% trans "Event" %}</th>
                                        <th>{% trans "Lines" %}</th>
                                        <th>{% trans "Reference" %}</th>
                                    </tr>
                                </thead>
                                <tbody>
                                    {% for event in events %}
                                        {% with line_qtys=event.line_quantities.all %}
                                            <tr>
<<<<<<< HEAD
                                                <td>{{ event.date }}</td>
                                                <td>{{ event.event_type.name }}</td>
=======
                                                <td rowspan="{{ line_qtys|length }}">{{ event.date_created }}</td>
                                                <td rowspan="{{ line_qtys|length }}">{{ event.event_type.name }}</td>
>>>>>>> 8bcd72dd
                                                <td>
                                                    {% for line_qty in event.line_quantities.all %}
                                                        <a href="{% url 'dashboard:order-line-detail' order.number line_qty.line.id %}">
                                                            {% blocktrans with title=line_qty.line.title event_qty=line_qty.quantity total_qty=line_qty.line.quantity %}
                                                                {{ title }} (quantity {{ event_qty }}/{{ total_qty }})
                                                            {% endblocktrans %}
                                                        </a>
                                                    {% endfor %}
                                                </td>
                                                <td>{{ event.notes|default:"-" }}</td>
                                            </tr>
                                        {% endwith %}
                                    {% endfor %}
                                </tbody>
                            {% else %}
                                <tbody>
                                    <tr>
                                        <td>{% trans "No shipping events." %}</td>
                                    </tr>
                                </tbody>
                            {% endif %}
                        </table>
                    {% endwith %}
                {% endblock %}

                {% block payment_events %}
                    <div class="table-header">
                        <h3 >{% trans "Payment Events" %}</h3>
                    </div>
                    {% with events=order.payment_events.all %}
                        <table class="table table-striped table-bordered table-hover">
                            {% if events %}
                                <thead>
                                    <tr>
                                        <th>{% trans "Date" %}</th>
                                        <th>{% trans "Event" %}</th>
                                        <th>{% trans "Amount" %}</th>
                                        <th>{% trans "Lines" %}</th>
                                        <th>{% trans "Reference" %}</th>
                                    </tr>
                                </thead>
                                <tbody>
                                    {% for event in events %}
                                        {% with line_qtys=event.line_quantities.all %}
                                            <tr>
                                                <td >{{ event.date_created }}</td>
                                                <td >{{ event.event_type.name }}</td>
                                                <td >{{ event.amount|currency }}</td>
                                                <td>
                                                    {% for line_qty in event.line_quantities.all %}
                                                        {% trans "Product:" %} {{ line_qty.line.title }} - {% trans "quantity" %} {{ line_qty.quantity }}</br>
                                                    {% endfor %}
                                                </td>
                                                <td >{{ event.reference|default:"-" }}</td>
                                            </tr>
                                        {% endwith %}
                                    {% endfor %}
                                </tbody>
                            {% else %}
                                <tbody>
                                    <tr><td>{% trans "No payment events." %}</td></tr>
                                </tbody>
                            {% endif %}
                        </table>
                    {% endwith %}
                {% endblock %}
            </div>

            <div class="tab-pane {% if active_tab == 'shipping' %}active{% endif %}" id="shipping">
                {% block tab_shipping %}
                    <div class="table-header">
                        <h3>Shipping</h3>
                    </div>
                    <table class="table table-striped table-bordered table-hover">
                        <tbody>
                            <tr>
                                <th>{% trans "Method" %}</th>
                                <td>{{ order.shipping_method }}</td>
                            </tr>
                            <tr>
                                <th>{% trans "Charge (incl tax)" %}</th>
                                <td>{{ order.shipping_incl_tax|currency }}</td>
                            </tr>
                            <tr>
                                <th>{% trans "Charge (excl tax)" %}</th>
                                <td>{{ order.shipping_excl_tax|currency }}</td>
                            </tr>
                            <tr>
                                <th>{% trans "Address" %}</th>
                                <td>
                                    {% for field in order.shipping_address.active_address_fields %}
                                        {{ field }}<br/>
                                    {% endfor %}
                                </td>
                            </tr>
                        </tbody>
                    </table>
                {% endblock %}
            </div>

            <div class="tab-pane {% if active_tab == 'payment' %}active{% endif %}" id="payment">
                {% if order.billing_address %}
                    <div class="sub-header">
                        <h3 >{% trans "Billing address" %}</h3>
                    </div>
                    <p>
                        {% for field in order.billing_address.active_address_fields %}
                            {{ field }}<br/>
                        {% endfor %}
                    </p>
                {% endif %}

                {% with sources=order.sources.all %}
                    <div class="table-header">
                        <h3 >{% trans "Payment sources" %}</h3>
                    </div>

                    <table class="table table-striped table-bordered table-hover">
                        {% if sources %}
                            <thead>
                                <tr>
                                    <th>{% trans "Source" %}</th>
<<<<<<< HEAD
                                    <th>{% trans "Transaction" %}</th>
                                    <th>{% trans "Amount" %}</th>
=======
                                    <th>{% trans "Allocation" %}</th>
                                    <th>{% trans "Amount debited" %}</th>
                                    <th>{% trans "Amount refunded" %}</th>
>>>>>>> 8bcd72dd
                                    <th>{% trans "Reference" %}</th>
                                </tr>
                            </thead>
<<<<<<< HEAD

                            {% for source in sources %}
                                <tbody>
                                    {% for transaction in source.transactions.all %}
                                        <tr>
                                            <td>{{ source.source_type }}</td>
                                            <td>{{ transaction.txn_type }}</td>
                                            <td>{{ transaction.amount|currency }}</td>
                                            <td>{{ transaction.reference|default:"-" }}</td>
                                            <td>{{ transaction.status|default:"-" }}</td>
                                            <td>{{ transaction.date_created }}</td>
                                        </tr>
                                    {% endfor %}
                                </tbody>
                            {% endfor %}
=======
                            <tbody>
                                {% for source in sources %}
                                    <tr>
                                        <td>{{ source.source_type }}</td>
                                        <td>{{ source.amount_allocated|currency }}</td>
                                        <td>{{ source.amount_debited|currency }}</td>
                                        <td>{{ source.amount_refunded|currency }}</td>
                                        <td>{{ source.reference|default:"-" }}</td>
                                    </tr>
                                {% endfor %}
                            </tbody>
>>>>>>> 8bcd72dd
                        {% else %}
                            <tbody>
                                <tr><td>{% trans "No payment sources" %}</td></tr>
                            </tbody>
                        {% endif %}
                    </table>
                {% endwith %}

                {% block tab_transactions %}
                    <div class="table-header">
                        <h3>{% trans "Transactions" %}</h3>
                    </div>
<<<<<<< HEAD
                    <table class="table table-striped table-bordered table-hover">
                        <thead>
                            <tr>
                                <th>{% trans "Type" %}</th>
                                <th>{% trans "Voucher" %}</th>
                                <th>{% trans "Offer name" %}</th>
                                <th>{% trans "Frequency" %}</th>
                                <th>{% trans "Message" %}</th>
                                <th>{% trans "Amount" %}</th>
                            </tr>
                        </thead>
                        <tbody>
                            {% for discount in discounts %}
                                <tr>
                                    <td>{{ discount.get_category_display }}</td>
                                    <td>
                                        {{ discount.voucher.code|default:"-" }}
                                    </td>
                                    <td>
                                        {% if discount.offer %}
                                            <a href="{% url 'dashboard:offer-detail' discount.offer.id %}">{{ discount.offer.name }}</a>
                                        {% else %}
                                            {{ discount.offer_name }}
                                        {% endif %}
                                    </td>
                                    <td>{{ discount.frequency }}</td>
                                    <td>{{ discount.message|default:"-" }}</td>
                                    <td>{{ discount.amount|currency}}</td>
                                </tr>
                            {% endfor %}
                        </tbody>
                    </table>
                {% endwith %}
            {% endblock %}
        </div>
=======
                    {% with sources=order.sources.all %}
                        <table class="table table-striped table-bordered table-hover">
                            {% if sources %}
                                <thead>
                                    <tr>
                                        <th>{% trans "Source" %}</th>
                                        <th>{% trans "Amount" %}</th>
                                        <th>{% trans "Reference" %}</th>
                                        <th>{% trans "Status" %}</th>
                                        <th>{% trans "Date" %}</th>
                                    </tr>
                                </thead>

                                {% for source in sources %}
                                    <tbody>
                                        {% for transaction in source.transactions.all %}
                                            <tr>
                                                <td>{{ source.source_type }}</td>
                                                <td>{{ transaction.amount|currency }}</td>
                                                <td>{{ transaction.reference|default:"-" }}</td>
                                                <td>{{ transaction.status|default:"-" }}</td>
                                                <td>{{ transaction.date_created }}</td>
                                            </tr>
                                        {% endfor %}
                                    </tbody>
                                {% endfor %}
                            {% else %}
                                <tr><td>{% trans "No transaction data available." %}</td></tr>
                            {% endif %}
                        </table>
                    {% endwith %}
                {% endblock %}
            </div>
>>>>>>> 8bcd72dd

            <div class="tab-pane {% if active_tab == 'discounts' %}active{% endif %}" id="discounts">
                {% block tab_discounts %}

                    {% with discounts=order.discounts.all %}
                        <div class="table-header">
                            <h3>{% trans "Offer applications" %}</h3>
                        </div>
                        <table class="table table-striped table-bordered table-hover">
                            <thead>
                                <tr>
                                    <th>{% trans "Type" %}</th>
                                    <th>{% trans "Voucher" %}</th>
                                    <th>{% trans "Offer name" %}</th>
                                    <th>{% trans "Frequency" %}</th>
                                    <th>{% trans "Message" %}</th>
                                    <th>{% trans "Amount" %}</th>
                                </tr>
                            </thead>
                            <tbody>
                                {% for discount in discounts %}
                                    <tr>
                                        <td>{{ discount.get_category_display }}</td>
                                        <td>
                                            {{ discount.voucher.code|default:"-" }}
                                        </td>
                                        <td>
                                            {% if discount.offer %}
                                                <a href="{% url 'dashboard:offer-detail' discount.offer.id %}">{{ discount.offer.name }}</a>
                                            {% else %}
                                                {{ discount.offer_name }}
                                            {% endif %}
                                        </td>
                                        <td>{{ discount.frequency }}</td>
                                        <td>{{ discount.message|default:"-" }}</td>
                                        <td>{{ discount.amount|currency}}</td>
                                    </tr>
                                {% endfor %}
                            </tbody>
                        </table>
                    {% endwith %}

                {% endblock %}
            </div>

            <div class="tab-pane {% if active_tab == 'emails' %}active{% endif %}" id="emails">
                {% block tab_emails %}
                    <div class="table-header">
                        <h3>{% trans "Emails" %}</h3>
                    </div>
                    <table class="table table-striped table-bordered table-hover">
                        <tr><td>{% trans "No email data available." %}</td></tr>
                    </table>
                {% endblock %}
            </div>

            <div class="tab-pane {% if active_tab == 'notes' %}active{% endif %}" id="notes">
                {% block tab_notes %}
                    <div class="table-header">
                        <h3>{% trans "Notes" %}</h3>
                    </div>
                    {% with notes=order.notes.all %}
                        <table class="table table-striped table-bordered table-hover">
                            {% if notes %}
                                <tr>
<<<<<<< HEAD
                                    <td>{{ note.date_created }}</td>
                                    <td>{{ note.user|default:"-" }}</td>
                                    <td>{{ note.note_type|default:"-" }}</td>
                                    <td>{{ note.message|linebreaks }}</td>
                                    <td class="span2">
                                        {% if note.is_editable %}
                                            &nbsp;<a href="{% url 'dashboard:order-detail-note' order.number note.id %}#notes" class="btn btn-info">{% trans "Edit" %}</a>
                                            <form action="." method="post" class="pull-left">
                                                {% csrf_token %}
                                                <input type="hidden" name="order_action" value="delete_note" />
                                                <input type="hidden" name="note_id" value="{{ note.id }}" />
                                                <input type="submit" value="Delete" class="btn btn-danger" />
                                            </form>
                                        {% endif %}
                                    </td>
=======
                                    <th>{% trans "Date" %}</th>
                                    <th>{% trans "User" %}</th>
                                    <th>{% trans "Type" %}</th>
                                    <th>{% trans "Message" %}</th>
                                    <th></th>
>>>>>>> 8bcd72dd
                                </tr>
                                {% for note in notes %}
                                    <tr>
                                        <td>{{ note.date_created }}</td>
                                        <td>{{ note.user }}</td>
                                        <td>{{ note.note_type }}</td>
                                        <td>{{ note.message|linebreaks }}</td>
                                        <td class="span2">
                                            {% if note.is_editable %}
                                                &nbsp;<a href="{% url 'dashboard:order-detail-note' order.number note.id %}#notes" class="btn btn-info">{% trans "Edit" %}</a>
                                                <form action="." method="post" class="pull-left">
                                                    {% csrf_token %}
                                                    <input type="hidden" name="order_action" value="delete_note" />
                                                    <input type="hidden" name="note_id" value="{{ note.id }}" />
                                                    <input type="submit" value="Delete" class="btn btn-danger" />
                                                </form>
                                            {% endif %}
                                        </td>
                                    </tr>
                                {% endfor %}
                            {% else %}
                                <tr>
                                    <td>{% trans "No notes available." %}</td>
                                </tr>
                            {% endif %}
                        </table>
                    {% endwith %}

                    <form action=".?note={{ note_id }}" method="post" class="form-stacked">
                        {% csrf_token %}
                        <input type="hidden" value="save_note" name="order_action" />
                        {% include "partials/form_fields.html" with form=note_form %}
                        <!-- {{ note_form.as_p }} -->
                        <div class="form-actions">
                            <input type="submit" value="Save note" class="btn btn-primary" />
                            {% trans "Notes are only editable for 5 minutes after being saved." %}
                        </div>
                    </form>
                {% endblock %}
            </div>

            {% block extra_tabs %}{% endblock %}
        </div>
    </div>
{% endblock dashboard_content %}

{% block onbodyload %}
    oscar.dashboard.orders.initTabs();
    oscar.dashboard.orders.initTable();
{% endblock %}<|MERGE_RESOLUTION|>--- conflicted
+++ resolved
@@ -292,13 +292,8 @@
                                     {% for event in events %}
                                         {% with line_qtys=event.line_quantities.all %}
                                             <tr>
-<<<<<<< HEAD
-                                                <td>{{ event.date }}</td>
+                                                <td>{{ event.date_created }}</td>
                                                 <td>{{ event.event_type.name }}</td>
-=======
-                                                <td rowspan="{{ line_qtys|length }}">{{ event.date_created }}</td>
-                                                <td rowspan="{{ line_qtys|length }}">{{ event.event_type.name }}</td>
->>>>>>> 8bcd72dd
                                                 <td>
                                                     {% for line_qty in event.line_quantities.all %}
                                                         <a href="{% url 'dashboard:order-line-detail' order.number line_qty.line.id %}">
@@ -421,34 +416,12 @@
                             <thead>
                                 <tr>
                                     <th>{% trans "Source" %}</th>
-<<<<<<< HEAD
-                                    <th>{% trans "Transaction" %}</th>
-                                    <th>{% trans "Amount" %}</th>
-=======
                                     <th>{% trans "Allocation" %}</th>
                                     <th>{% trans "Amount debited" %}</th>
                                     <th>{% trans "Amount refunded" %}</th>
->>>>>>> 8bcd72dd
                                     <th>{% trans "Reference" %}</th>
                                 </tr>
                             </thead>
-<<<<<<< HEAD
-
-                            {% for source in sources %}
-                                <tbody>
-                                    {% for transaction in source.transactions.all %}
-                                        <tr>
-                                            <td>{{ source.source_type }}</td>
-                                            <td>{{ transaction.txn_type }}</td>
-                                            <td>{{ transaction.amount|currency }}</td>
-                                            <td>{{ transaction.reference|default:"-" }}</td>
-                                            <td>{{ transaction.status|default:"-" }}</td>
-                                            <td>{{ transaction.date_created }}</td>
-                                        </tr>
-                                    {% endfor %}
-                                </tbody>
-                            {% endfor %}
-=======
                             <tbody>
                                 {% for source in sources %}
                                     <tr>
@@ -460,7 +433,6 @@
                                     </tr>
                                 {% endfor %}
                             </tbody>
->>>>>>> 8bcd72dd
                         {% else %}
                             <tbody>
                                 <tr><td>{% trans "No payment sources" %}</td></tr>
@@ -473,43 +445,6 @@
                     <div class="table-header">
                         <h3>{% trans "Transactions" %}</h3>
                     </div>
-<<<<<<< HEAD
-                    <table class="table table-striped table-bordered table-hover">
-                        <thead>
-                            <tr>
-                                <th>{% trans "Type" %}</th>
-                                <th>{% trans "Voucher" %}</th>
-                                <th>{% trans "Offer name" %}</th>
-                                <th>{% trans "Frequency" %}</th>
-                                <th>{% trans "Message" %}</th>
-                                <th>{% trans "Amount" %}</th>
-                            </tr>
-                        </thead>
-                        <tbody>
-                            {% for discount in discounts %}
-                                <tr>
-                                    <td>{{ discount.get_category_display }}</td>
-                                    <td>
-                                        {{ discount.voucher.code|default:"-" }}
-                                    </td>
-                                    <td>
-                                        {% if discount.offer %}
-                                            <a href="{% url 'dashboard:offer-detail' discount.offer.id %}">{{ discount.offer.name }}</a>
-                                        {% else %}
-                                            {{ discount.offer_name }}
-                                        {% endif %}
-                                    </td>
-                                    <td>{{ discount.frequency }}</td>
-                                    <td>{{ discount.message|default:"-" }}</td>
-                                    <td>{{ discount.amount|currency}}</td>
-                                </tr>
-                            {% endfor %}
-                        </tbody>
-                    </table>
-                {% endwith %}
-            {% endblock %}
-        </div>
-=======
                     {% with sources=order.sources.all %}
                         <table class="table table-striped table-bordered table-hover">
                             {% if sources %}
@@ -543,7 +478,6 @@
                     {% endwith %}
                 {% endblock %}
             </div>
->>>>>>> 8bcd72dd
 
             <div class="tab-pane {% if active_tab == 'discounts' %}active{% endif %}" id="discounts">
                 {% block tab_discounts %}
@@ -609,35 +543,17 @@
                         <table class="table table-striped table-bordered table-hover">
                             {% if notes %}
                                 <tr>
-<<<<<<< HEAD
-                                    <td>{{ note.date_created }}</td>
-                                    <td>{{ note.user|default:"-" }}</td>
-                                    <td>{{ note.note_type|default:"-" }}</td>
-                                    <td>{{ note.message|linebreaks }}</td>
-                                    <td class="span2">
-                                        {% if note.is_editable %}
-                                            &nbsp;<a href="{% url 'dashboard:order-detail-note' order.number note.id %}#notes" class="btn btn-info">{% trans "Edit" %}</a>
-                                            <form action="." method="post" class="pull-left">
-                                                {% csrf_token %}
-                                                <input type="hidden" name="order_action" value="delete_note" />
-                                                <input type="hidden" name="note_id" value="{{ note.id }}" />
-                                                <input type="submit" value="Delete" class="btn btn-danger" />
-                                            </form>
-                                        {% endif %}
-                                    </td>
-=======
                                     <th>{% trans "Date" %}</th>
                                     <th>{% trans "User" %}</th>
                                     <th>{% trans "Type" %}</th>
                                     <th>{% trans "Message" %}</th>
                                     <th></th>
->>>>>>> 8bcd72dd
                                 </tr>
                                 {% for note in notes %}
                                     <tr>
                                         <td>{{ note.date_created }}</td>
-                                        <td>{{ note.user }}</td>
-                                        <td>{{ note.note_type }}</td>
+                                        <td>{{ note.user|default:"-" }}</td>
+                                        <td>{{ note.note_type|default:"-" }}</td>
                                         <td>{{ note.message|linebreaks }}</td>
                                         <td class="span2">
                                             {% if note.is_editable %}
