{% extends 'dashboard/layout.html' %}
{% load currency_filters %}
{% load i18n %}

{% block body_class %}orders{% endblock %}

{% block title %}
{% blocktrans with number=order.number %}Order {{ number }}{% endblocktrans %} | {{ block.super }}
{% endblock %}

{% block breadcrumbs %}
<ul class="breadcrumb">
    <li>
        <a href="{% url dashboard:index %}">{% trans "Dashboard" %}</a>
        <span class="divider">/</span>
    </li>
    <li>
        <a href="{% url dashboard:order-list %}">{% trans "Orders" %}</a>
        <span class="divider">/</span>
    </li>
    <li class="active">#{{ order.number }}</li>
</ul>
{% endblock %}

{% block header %}
<div class="page-header">
	<h1>{% blocktrans with number=order.number %}Order #{{ number }}{% endblocktrans %}</h1>
</div>
{% endblock header %}

{% block dashboard_content %}
<table class="table table-striped table-bordered table-hover">
    <caption><i class="icon-group icon-large"></i>{% trans "Customer Information" %}</caption>
    {% if order.user %}
        <tr>
            <th>{% trans "Name" %}</th>
            <th>{% trans "Email address" %}</th>
        </tr>
        <tr>
            <td>{{ order.user.get_full_name|default:"-" }}</td>
            <td>{{ order.user.email|default:"-" }}</td>
        </tr>
    {% else %}
	    <tr><td>{% trans "Customer checked out anonymously." %}</td></tr>
	{% endif %}
</table>  

<table class="table table-striped table-bordered table-hover">
    <caption><i class="icon-shopping-cart icon-large"></i>{% trans "Order information" %}</caption>
    <tr>
        <th>{% trans "Order Total" %}</th>
        <th>{% trans "Date of purchase" %}</th>
        <th>{% trans "Time of purchase" %}</th>
        <th>{% trans "Status" %}</th>
    </tr>
    <tr>
        <td>{{ order.total_incl_tax|currency }}</td>
        <td>{{ order.date_placed|date:"d/m/y" }}</td>
        <td>{{ order.date_placed|date:"H:s" }}</td>
        <td>{{ order.status|default:"N/A" }}</td>
    </tr>
</table>  

{% block additional_order_information %}
{% endblock additional_order_information %}

<div class="sub-header">
	<h2>{% trans "Order Details" %}</h2>
</div>

<div class="tabbable dashboard">
    
    <ul class="nav nav-tabs">
        {% block nav_tabs %}
        <li class="{% if active_tab == 'lines' %}active{% endif %}"><a href="#lines" data-toggle="tab">{% trans "Order contents" %}</a></li>
        <li class="{% if active_tab == 'shipping' %}active{% endif %}"><a href="#shipping" data-toggle="tab">{% trans "Shipping" %}</a></li>
        <li class="{% if active_tab == 'payment' %}active{% endif %}"><a href="#payment" data-toggle="tab">{% trans "Payment" %}</a></li>
        <li class="{% if active_tab == 'discounts' %}active{% endif %}"><a href="#discounts" data-toggle="tab">{% trans "Discounts" %}</a></li>
        <li class="{% if active_tab == 'emails' %}active{% endif %}"><a href="#emails" data-toggle="tab">{% trans "Emails" %}</a></li>
        <li class="{% if active_tab == 'notes' %}active{% endif %}"><a href="#notes" data-toggle="tab">{% trans "Notes" %}</a></li>
        {% endblock nav_tabs %}
    </ul>
    
	<div class="tab-content">
		<div class="tab-pane {% if active_tab == 'lines' %}active{% endif %}" id="lines">
			<div class="table-header">
				<h3>{% trans "Items ordered" %}</h3>
			</div>
			<form action="." method="post" class="form-inline">
				{% csrf_token %}
				<table class="table table-striped table-bordered table-hover">
					<thead>
						<tr>
							<th>{% trans "Select" %}</th>
							<th>{% trans "Quantity" %}</th>
							<th>{% trans "Product" %}</th>
							<th>{% trans "UPC" %}</th>
							<th>{% trans "Status" %}</th>
							<th>{% trans "Supplier" %}</th>
							<th>{% trans "Supplier SKU" %}</th>
							<th>{% trans "Est. delivery date" %}</th>
							<th>{% trans "Price (before discounts)" %}</th>
							<th>{% trans "Actions" %}</th>
						</tr>
					</thead>
					<tbody>
						{% for line in order.lines.all %}
						<tr>
							<td>
								<input type="checkbox" name="selected_line" value="{{ line.id }}" />
								<input type="text" name="selected_line_qty" value="{{ line.quantity }}" class="span1" size="2" />
							</td>
							<td>{{ line.quantity }}</td>
							<td>{{ line.title }}</td>
							<td>{{ line.upc|default:"-" }}</td>
							<td>{{ line.status|default:"-" }}</td>
							<td>{{ line.partner_name }}</td>
							<td>{{ line.partner_sku }}</td>
							<td>{{ line.est_dispatch_date|default:"-" }}</td>
							<td>{{ line.line_price_before_discounts_incl_tax|currency }}</td>
							<td>
								<a href="{% url dashboard:order-line-detail order.number line.id %}" class="btn btn-info">{% trans "View" %}</a>
							</td>
						</tr>
						{% endfor %}
						<tr>
							<td colspan="7"></td>
							<th>{% trans "Discount" %}</th>
							<td>{{ order.total_discount_incl_tax|currency }}</td>
							<td></td>
						</tr>
						<tr>
							<td colspan="7"></td>
							<th>{% trans "Shipping charge" %}</th>
							<td>{{ order.shipping_incl_tax|currency }}</td>
							<td></td>
						</tr>
						<tr>
							<td colspan="7"></td>
							<th>{% trans "Total" %}</th>
							<td>{{ order.total_incl_tax|currency }}</td>
							<td></td>
						</tr>
					</tbody>
				</table>

				{% block line_actions %}
<<<<<<< HEAD
				<p>With selected lines:</p>

				<div class="control-group">
					<div class="controls">
						<label class="radio inline">
							<input type="radio" name="line_action" value="change_line_statuses" /> {% trans "Change status to" %}
						</label>
						<label class="radio inline">
							<select name="new_status">
								<option value=""> -- {% trans "choose new status" %} -- </option>
								{% for status in line_statuses %}
								<option>{{ status }}</option>
								{% endfor %}
							</select>
						</label>
					</div>
				</div>
				<div class="control-group">
					<div class="controls">
						<label class="radio inline">
							<input type="radio" name="line_action" value="create_shipping_event" /> {% trans "Create shipping event" %}
						</label>
						<label class="radio inline">
							<select name="shipping_event_type">
								<option value=""> -- {% trans "choose event type" %} -- </option>
								{% for event_type in shipping_event_types %}
								<option value="{{ event_type.code }}">{{ event_type.name }}</option>
								{% endfor %}
							</select>
						</label>
						<label class="radio inline">
                            {% trans 'with reference' %} <input type="text" name="reference" value="" />
						</label>
					</div>
				</div>
				<div class="control-group">
					<div class="controls">
						<label class="radio inline">
							<input type="radio" name="line_action" value="create_payment_event" /> {% trans "Create payment event" %}
						</label>
						<label class="radio inline">
							<select name="payment_event_type">
								<option value=""> -- {% trans "choose event type" %} -- </option>
								{% for event_type in payment_event_types %}
								<option value="{{ event_type.code }}">{{ event_type.name }}</option>
								{% endfor %}
							</select>
						</label>
						<label class="radio inline">
                            {% trans 'with amount' %} <input type="text" name="amount" value="" />
						</label>
					</div>
				</div>
=======
                <div class="well">
    				<h3><i class="icon-refresh"></i> With selected lines:</h3>
>>>>>>> fef8e57c

    				<div class="control-group">
    					<div class="controls">
    						<label class="radio inline">
    							<input type="radio" name="line_action" value="change_line_statuses" /> {% trans "Change status to" %}
    						</label>
    						<label class="radio inline">
    							<select name="new_status">
    								<option value=""> -- {% trans "choose new status" %} -- </option>
    								{% for status in line_statuses %}
    								<option>{{ status }}</option>
    								{% endfor %}
    							</select>
    						</label>
    					</div>
    				</div>
    				<div class="control-group">
    					<div class="controls">
    						<label class="radio inline">
    							<input type="radio" name="line_action" value="create_shipping_event" /> {% trans "Create shipping event" %}
    						</label>
    						<label class="radio inline">
    							<select name="shipping_event_type">
    								<option value=""> -- {% trans "choose event type" %} -- </option>
    								{% for event_type in shipping_event_types %}
    								<option value="{{ event_type.code }}">{{ event_type.name }}</option>
    								{% endfor %}
    							</select>
    						</label>
    						<label class="radio inline">
    							with reference <input type="text" name="reference" value="" />
    						</label>
    					</div>
    				</div>
    				<div class="control-group">
    					<div class="controls">
    						<label class="radio inline">
    							<input type="radio" name="line_action" value="create_payment_event" /> {% trans "Create payment event" %}
    						</label>
    						<label class="radio inline">
    							<select name="payment_event_type">
    								<option value=""> -- {% trans "choose event type" %} -- </option>
    								{% for event_type in payment_event_types %}
    								<option value="{{ event_type.code }}">{{ event_type.name }}</option>
    								{% endfor %}
    							</select>
    						</label>
    						<label class="radio inline">
    							with amount <input type="text" name="amount" value="" />
    						</label>
    					</div>
    				</div>
					<input type="submit" value="{% trans "Go!" %}" class="btn btn-primary" />
    			</form>
			</div>
			{% endblock line_actions %}

			<div class="table-header">
				<h3>{% trans "Shipping Events" %}</h3>
			</div>
			{% with events=order.shipping_events.all %}
<<<<<<< HEAD
			{% if events %}
			<table class="table table-striped table-bordered">
				<thead>
					<tr>
						<th>{% trans "Date" %}</th>
						<th>{% trans "Event" %}</th>
						<th>{% trans "Lines" %}</th>
						<th>{% trans "Notes" %}</th>
					</tr>
				</thead>
				<tbody>
					{% for event in events %}
					{% with line_qtys=event.line_quantities.all %}
					<tr>
						<td rowspan="{{ line_qtys|length }}">{{ event.date }}</td>
						<td rowspan="{{ line_qtys|length }}">{{ event.event_type.name }}</td>
						<td>
							{% for line_qty in event.line_quantities.all %}
							{% trans "Product:" %} {{ line_qty.line.title }} - {% trans "quantity" %} {{ line_qty.quantity }}<br/>
							{% endfor %}
						</td>
						<td>{{ event.notes }}</td>
					</tr>
					{% endwith %}
					{% endfor %}
				</tbody>
			</table>
			{% else %}
            <p>{% trans "No shipping events." %}</p>
			{% endif %}
=======
			<table class="table table-striped table-bordered table-hover">
			    {% if events %}
    				<thead>
    					<tr>
    						<th>{% trans "Date" %}</th>
    						<th>{% trans "Event" %}</th>
    						<th>{% trans "Lines" %}</th>
    						<th>{% trans "Notes" %}</th>
    					</tr>
    				</thead>
    				<tbody>
    					{% for event in events %}
    					{% with line_qtys=event.line_quantities.all %}
    					<tr>
    						<td rowspan="{{ line_qtys|length }}">{{ event.date }}</td>
    						<td rowspan="{{ line_qtys|length }}">{{ event.event_type.name }}</td>
    						<td>
    							{% for line_qty in event.line_quantities.all %}
    							{% trans "Product:" %} {{ line_qty.line.title }} - {% trans "quantity" %} {{ line_qty.quantity }}</br>
    							{% endfor %}
    						</td>
    						<td>{{ event.notes }}</td>
    					</tr>
    					{% endwith %}
    					{% endfor %}
    				</tbody>
				{% else %}
                <tbody>
                    <tr>
                        <td>No shipping events.</td>
                    </tr>
                </tbody>
    			{% endif %}
			</table>
			
>>>>>>> fef8e57c
			{% endwith %}

			<div class="table-header">
				<h3 >{% trans "Payment Events" %}</h3>
			</div>
			{% with events=order.payment_events.all %}
<<<<<<< HEAD
			{% if events %}
			<table class="table table-striped table-bordered">
				<thead>
					<tr>
						<th>{% trans "Date" %}</th>
						<th>{% trans "Event" %}</th>
						<th>{% trans "Amount" %}</th>
						<th>{% trans "Lines" %}</th>
					</tr>
				</thead>
				<tbody>
					{% for event in events %}
					{% with line_qtys=event.line_quantities.all %}
					<tr>
						<td >{{ event.date }}</td>
						<td >{{ event.event_type.name }}</td>
						<td >{{ event.amount|currency }}</td>
						<td>
							{% for line_qty in event.line_quantities.all %}
							{% trans "Product:" %} {{ line_qty.line.title }} - {% trans "quantity" %} {{ line_qty.quantity }}<br/>
							{% endfor %}
						</td>
					</tr>
					{% endwith %}
					{% endfor %}
				</tbody>
=======
			<table class="table table-striped table-bordered table-hover">
			    {% if events %}
    				<thead>
    					<tr>
    						<th>{% trans "Date" %}</th>
    						<th>{% trans "Event" %}</th>
    						<th>{% trans "Amount" %}</th>
    						<th>{% trans "Lines" %}</th>
    					</tr>
    				</thead>
    				<tbody>
    					{% for event in events %}
    					{% with line_qtys=event.line_quantities.all %}
    					<tr>
    						<td >{{ event.date }}</td>
    						<td >{{ event.event_type.name }}</td>
    						<td >{{ event.amount|currency }}</td>
    						<td>
    							{% for line_qty in event.line_quantities.all %}
    							{% trans "Product:" %} {{ line_qty.line.title }} - {% trans "quantity" %} {{ line_qty.quantity }}</br>
    							{% endfor %}
    						</td>
    					</tr>
    					{% endwith %}
    					{% endfor %}
    				</tbody>
				{% else %}
                    <tbody>
                        <tr><td>{% trans "No payment events." %}</td></tr>
                    </tbody>
    			{% endif %}
    			{% endwith %}
>>>>>>> fef8e57c
			</table>
		</div>

		<div class="tab-pane {% if active_tab == 'shipping' %}active{% endif %}" id="shipping">
			{% block tab_shipping %}
                <div class="table-header">
                    <h3>Shipping</h3>
                </div>
				<table class="table table-striped table-bordered table-hover">
					<tbody>
						<tr>
							<th>{% trans "Method" %}</th>
							<td>{{ order.shipping_method }}</td>
						</tr>
						<tr>
							<th>{% trans "Charge (incl tax)" %}</th>
							<td>{{ order.shipping_incl_tax|currency }}</td>
						</tr>
						<tr>
							<th>{% trans "Charge (excl tax)" %}</th>
							<td>{{ order.shipping_excl_tax|currency }}</td>
						</tr>
						<tr>
							<th>{% trans "Address" %}</th>
							<td>
								{% for field in order.shipping_address.active_address_fields %}
								{{ field }}<br/>
								{% endfor %}
							</td>
						</tr>
                        {% if order.shipping_address.phone_number %}
                        <tr>
                            <th>{% trans "Phone" %}</th>
                            <td>{{ order.shipping_address.phone_number }}
                            </td>
                        </tr>
                        {% endif %}
					</tbody>
				</table>
			{% endblock %}
		</div>

		<div class="tab-pane {% if active_tab == 'payment' %}active{% endif %}" id="payment">
			{% if order.billing_address %}
				<div class="sub-header">
					<h3 >{% trans "Billing address" %}</h3>
				</div>
				<p>
				{% for field in order.billing_address.active_address_fields %}
				{{ field }}<br/>
				{% endfor %}
				</p>
			{% endif %}

			{% with sources=order.sources.all %}
			<div class="table-header">
				<h3 >{% trans "Payment sources" %}</h3>
			</div>
			
				<table class="table table-striped table-bordered table-hover">
				    {% if sources %}
    					<thead>
    						<tr>
    							<th>{% trans "Source" %}</th>
    							<th>{% trans "Allocation" %}</th>
    							<th>{% trans "Amount debited" %}</th>
    							<th>{% trans "Amount refunded" %}</th>
    							<th>{% trans "Reference" %}</th>
    						</tr>  
    					</thead>	
    					<tbody> 
    						{% for source in sources %}
    						<tr>
    							<td>{{ source.source_type }}</td>
    							<td>{{ source.amount_allocated|currency }}</td>
    							<td>{{ source.amount_debited|currency }}</td>
    							<td>{{ source.amount_refunded|currency }}</td>
    							<td>{{ source.reference|default:"-" }}</td>
    						</tr>
    						{% endfor %}
    					</tbody>
					{% else %}
                        <tbody>
                            <tr><td>{% trans "No payment sources" %}</td></tr>
                        </tbody> 
        			{% endif %}
				</table>
			{% endwith %}

			{% block tab_transactions %}
			<div class="table-header">
				<h3>{% trans "Transactions" %}</h3>
			</div>
			<table class="table table-striped table-bordered table-hover">
                <tr><td>{% trans "No transaction data available." %}</td></tr>
            </table>
			{% endblock %}

		</div>

		<div class="tab-pane {% if active_tab == 'discounts' %}active{% endif %}" id="discounts">
			{% block tab_discounts %}
				<div class="table-header">
					<h3>{% trans "Discounts" %}</h3>
				</div>
				{% with discounts=order.discounts.all %}
				
					<table class="table table-striped table-bordered table-hover">
					    {% if discounts %}
    						<thead>
    							<tr>
    								<th>{% trans "Voucher code" %}</th>
    								<th>{% trans "Offer name" %}</th>
    								<th>{% trans "Amount" %}</th>
    							</tr>
    						</thead>
    						<tbody>
    						{% for discount in discounts %}
    						<tr>
    							<td>{{ discount.voucher_code|default:"-" }}</td>
    							<td>{{ discount.offer.name }}</td>
    							<td>{{ discount.amount|currency}}</td>
    						</tr>
    						{% endfor %}
    						</tbody>
						{% else %}
                            <tbody>
                                <tr><td>{% trans "No discounts were applied in this order." %}</td></tr>
                            </tbody>
        				{% endif %}
					</table>

				{% endwith %}
			{% endblock %}
		</div>

		<div class="tab-pane {% if active_tab == 'emails' %}active{% endif %}" id="emails">
			{% block tab_emails %}
			<div class="table-header">
				<h3>{% trans "Emails" %}</h3>
			</div>
			<table class="table table-striped table-bordered table-hover">
                <tr><td>{% trans "No email data available." %}</td></tr>
            </table>
			{% endblock %}
		</div>

		<div class="tab-pane {% if active_tab == 'notes' %}active{% endif %}" id="notes">
			{% block tab_notes %}
			<div class="table-header">
				<h3>{% trans "Notes" %}</h3>
			</div>
			{% with notes=order.notes.all %}
			
			<table class="table table-striped table-bordered table-hover">
			    {% if notes %}
				<tr>
					<th>{% trans "Date" %}</th>
					<th>{% trans "User" %}</th>
					<th>{% trans "Type" %}</th>
					<th>{% trans "Message" %}</th>
					<th></th>
				</tr>
				{% for note in notes %}
				<tr>
					<td>{{ note.date_created }}</td>
					<td>{{ note.user }}</td>
					<td>{{ note.note_type }}</td>
					<td>{{ note.message|linebreaks }}</td>
					<td class="span2">
						{% if note.is_editable %}
						&nbsp;<a href="{% url dashboard:order-detail-note order.number note.id %}#notes" class="btn btn-info">{% trans "Edit" %}</a>
						<form action="." method="post" class="pull-left">
							{% csrf_token %}
							<input type="hidden" name="order_action" value="delete_note" />
							<input type="hidden" name="note_id" value="{{ note.id }}" />
							<input type="submit" value="{% trans 'Delete' %}" class="btn btn-danger" />
						</form>
						{% endif %}
					</td>
				</tr>
				{% endfor %}
				{% else %}
                <tr>
                    <td>{% trans "No notes available." %}</td>
                </tr>
				{% endif %}
			</table>
			
			{% endwith %}

			<form action=".?note={{ note_id }}" method="post" class="form-stacked">
				{% csrf_token %}
				<input type="hidden" value="save_note" name="order_action" />
				{% include "partials/form_fields.html" with form=note_form %}
				<!-- {{ note_form.as_p }} -->
				<div class="form-actions">
					<input type="submit" value="{% trans 'Save note' %}" class="btn btn-primary" />
					{% trans "Notes are only editable for 5 minutes after being saved." %}
				</div>
			</form>
			{% endblock %}
		</div>

		{% block extra_tabs %}{% endblock %}
	</div>
</div>

{% endblock dashboard_content %}


{% block onbodyload %}
oscar.dashboard.orders.initTabs();
oscar.dashboard.orders.initTable();
{% endblock %}<|MERGE_RESOLUTION|>--- conflicted
+++ resolved
@@ -145,64 +145,8 @@
 				</table>
 
 				{% block line_actions %}
-<<<<<<< HEAD
-				<p>With selected lines:</p>
-
-				<div class="control-group">
-					<div class="controls">
-						<label class="radio inline">
-							<input type="radio" name="line_action" value="change_line_statuses" /> {% trans "Change status to" %}
-						</label>
-						<label class="radio inline">
-							<select name="new_status">
-								<option value=""> -- {% trans "choose new status" %} -- </option>
-								{% for status in line_statuses %}
-								<option>{{ status }}</option>
-								{% endfor %}
-							</select>
-						</label>
-					</div>
-				</div>
-				<div class="control-group">
-					<div class="controls">
-						<label class="radio inline">
-							<input type="radio" name="line_action" value="create_shipping_event" /> {% trans "Create shipping event" %}
-						</label>
-						<label class="radio inline">
-							<select name="shipping_event_type">
-								<option value=""> -- {% trans "choose event type" %} -- </option>
-								{% for event_type in shipping_event_types %}
-								<option value="{{ event_type.code }}">{{ event_type.name }}</option>
-								{% endfor %}
-							</select>
-						</label>
-						<label class="radio inline">
-                            {% trans 'with reference' %} <input type="text" name="reference" value="" />
-						</label>
-					</div>
-				</div>
-				<div class="control-group">
-					<div class="controls">
-						<label class="radio inline">
-							<input type="radio" name="line_action" value="create_payment_event" /> {% trans "Create payment event" %}
-						</label>
-						<label class="radio inline">
-							<select name="payment_event_type">
-								<option value=""> -- {% trans "choose event type" %} -- </option>
-								{% for event_type in payment_event_types %}
-								<option value="{{ event_type.code }}">{{ event_type.name }}</option>
-								{% endfor %}
-							</select>
-						</label>
-						<label class="radio inline">
-                            {% trans 'with amount' %} <input type="text" name="amount" value="" />
-						</label>
-					</div>
-				</div>
-=======
                 <div class="well">
     				<h3><i class="icon-refresh"></i> With selected lines:</h3>
->>>>>>> fef8e57c
 
     				<div class="control-group">
     					<div class="controls">
@@ -264,38 +208,6 @@
 				<h3>{% trans "Shipping Events" %}</h3>
 			</div>
 			{% with events=order.shipping_events.all %}
-<<<<<<< HEAD
-			{% if events %}
-			<table class="table table-striped table-bordered">
-				<thead>
-					<tr>
-						<th>{% trans "Date" %}</th>
-						<th>{% trans "Event" %}</th>
-						<th>{% trans "Lines" %}</th>
-						<th>{% trans "Notes" %}</th>
-					</tr>
-				</thead>
-				<tbody>
-					{% for event in events %}
-					{% with line_qtys=event.line_quantities.all %}
-					<tr>
-						<td rowspan="{{ line_qtys|length }}">{{ event.date }}</td>
-						<td rowspan="{{ line_qtys|length }}">{{ event.event_type.name }}</td>
-						<td>
-							{% for line_qty in event.line_quantities.all %}
-							{% trans "Product:" %} {{ line_qty.line.title }} - {% trans "quantity" %} {{ line_qty.quantity }}<br/>
-							{% endfor %}
-						</td>
-						<td>{{ event.notes }}</td>
-					</tr>
-					{% endwith %}
-					{% endfor %}
-				</tbody>
-			</table>
-			{% else %}
-            <p>{% trans "No shipping events." %}</p>
-			{% endif %}
-=======
 			<table class="table table-striped table-bordered table-hover">
 			    {% if events %}
     				<thead>
@@ -331,41 +243,12 @@
     			{% endif %}
 			</table>
 			
->>>>>>> fef8e57c
 			{% endwith %}
 
 			<div class="table-header">
 				<h3 >{% trans "Payment Events" %}</h3>
 			</div>
 			{% with events=order.payment_events.all %}
-<<<<<<< HEAD
-			{% if events %}
-			<table class="table table-striped table-bordered">
-				<thead>
-					<tr>
-						<th>{% trans "Date" %}</th>
-						<th>{% trans "Event" %}</th>
-						<th>{% trans "Amount" %}</th>
-						<th>{% trans "Lines" %}</th>
-					</tr>
-				</thead>
-				<tbody>
-					{% for event in events %}
-					{% with line_qtys=event.line_quantities.all %}
-					<tr>
-						<td >{{ event.date }}</td>
-						<td >{{ event.event_type.name }}</td>
-						<td >{{ event.amount|currency }}</td>
-						<td>
-							{% for line_qty in event.line_quantities.all %}
-							{% trans "Product:" %} {{ line_qty.line.title }} - {% trans "quantity" %} {{ line_qty.quantity }}<br/>
-							{% endfor %}
-						</td>
-					</tr>
-					{% endwith %}
-					{% endfor %}
-				</tbody>
-=======
 			<table class="table table-striped table-bordered table-hover">
 			    {% if events %}
     				<thead>
@@ -398,7 +281,6 @@
                     </tbody>
     			{% endif %}
     			{% endwith %}
->>>>>>> fef8e57c
 			</table>
 		</div>
 
