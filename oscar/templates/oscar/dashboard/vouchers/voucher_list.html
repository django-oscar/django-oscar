{% extends 'dashboard/layout.html' %}
{% load currency_filters %}
{% load sorting_tags %}
{% load i18n %}

{% block title %}
    {{ description }} | {{ block.super }}
{% endblock %}

{% block breadcrumbs %}
    <ul class="breadcrumb">
        <li>
            <a href="{% url 'dashboard:index' %}">{% trans "Dashboard" %}</a>
            <span class="divider">/</span>
        </li>
        {% if form.is_bound %}
            <li>
                <a href="{% url 'dashboard:voucher-list' %}">{% trans "Vouchers" %}</a>
                <span class="divider">/</span>
            </li>
        {% endif %}
        <li class="active">{{ description }}</li>
    </ul>
{% endblock %}

{% block header %}
<div class="page-header">
    <a href="{% url 'dashboard:voucher-create' %}" class="btn btn-primary btn-large pull-right"><i class="icon-plus"></i> {% trans "Create new voucher" %}</a>
    <h1>{% trans "Vouchers" %}</h1>
</div>
{% endblock header %}


{% block dashboard_content %}
<div class="table-header">
    <h3><i class="icon-search icon-large"></i>{% trans "Search" %}</h3>
</div>
<div class="well">
    <form action="." method="get" class="form-inline">
<<<<<<< HEAD
		{% include 'dashboard/partials/form_fields_inline.html' with form=form %}
		<button type="submit" class="btn btn-primary">{% trans "Search" %}</button>
		<a href="{% url 'dashboard:voucher-list' %}" class="btn btn-default">{% trans "Reset" %}</a>
=======
		{% include 'partials/form_fields_inline.html' with form=form %}
		<button type="submit" class="btn btn-primary" data-loading-text="{% trans 'Searching...' %}">{% trans "Search" %}</button>
		<a href="{% url 'dashboard:voucher-list' %}" class="btn">{% trans "Reset" %}</a>
>>>>>>> 096ec9d8
    </form>
</div>

<table class="table table-striped table-bordered table-hover">
    {% if description != "All vouchers" %}
        <caption><i class="icon-money icon-large"></i>{{ description }}</caption>
    {% endif %}
    {% if vouchers %}
    <tr>
        <th>{% trans "Name" %}</th>
        <th>{% trans "Code" %}</th>
        <th>{% trans "Status" %}</th>
        <th>{% anchor 'num_basket_additions' _("Num baskets") %}</th>
        <th>{% anchor 'num_orders' _("Num orders") %}</th>
        <th>{% anchor 'date_created' _("Date created") %}</th>
        <th></th>
    </tr>
        {% for voucher in vouchers %}
        <tr>
            <td><a href="{% url 'dashboard:voucher-stats' voucher.id %}">{{ voucher.name }}</a></td>
            <td>
                <span class="label label-inverse">{{ voucher.code }}</span>
            </td>
            <td>
                {% if voucher.is_active %}
                    <span class="label label-success">{% trans "Active" %}</span>
                {% else %}
                    <span class="label">{% trans "Inactive" %}</span>
                {% endif %}
            </td>
            <td>{{ voucher.num_basket_additions }}</td>
            <td>{{ voucher.num_orders }}</td>
            <td>{{ voucher.date_created }}</td>
            <td>
                <div class="btn-toolbar">
                    <div class="btn-group">
                      <a class="btn btn-default dropdown-toggle" data-toggle="dropdown" href="#">
                        {% trans "Actions" %}
                        <span class="caret"></span>
                      </a>
                      <ul class="dropdown-menu pull-right">
                          <li><a href="{% url 'dashboard:voucher-stats' pk=voucher.id %}">{% trans "Stats" %}</a></li>
                            <li><a href="{% url 'dashboard:voucher-update' pk=voucher.id %}">{% trans "Edit" %}</a></li>
                            <li><a href="{% url 'dashboard:voucher-delete' pk=voucher.id %}">{% trans "Delete" %}</a></li>
                      </ul>
                    </div>
                </div>
            </td>
        </tr>
        {% endfor %}
    {% else %}
    <tr><td>{% trans "No vouchers found." %}</td></tr>
    {% endif %}
</table>
{% include "partials/pagination.html" %}
{% endblock dashboard_content %}<|MERGE_RESOLUTION|>--- conflicted
+++ resolved
@@ -37,15 +37,9 @@
 </div>
 <div class="well">
     <form action="." method="get" class="form-inline">
-<<<<<<< HEAD
 		{% include 'dashboard/partials/form_fields_inline.html' with form=form %}
-		<button type="submit" class="btn btn-primary">{% trans "Search" %}</button>
+		<button type="submit" class="btn btn-primary" data-loading-text="{% trans 'Searching...' %}">{% trans "Search" %}</button>
 		<a href="{% url 'dashboard:voucher-list' %}" class="btn btn-default">{% trans "Reset" %}</a>
-=======
-		{% include 'partials/form_fields_inline.html' with form=form %}
-		<button type="submit" class="btn btn-primary" data-loading-text="{% trans 'Searching...' %}">{% trans "Search" %}</button>
-		<a href="{% url 'dashboard:voucher-list' %}" class="btn">{% trans "Reset" %}</a>
->>>>>>> 096ec9d8
     </form>
 </div>
 
