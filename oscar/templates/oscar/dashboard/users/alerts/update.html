--- conflicted
+++ resolved
@@ -31,15 +31,9 @@
         <div class="pull-right">
             <form action="." method="post" class="form-inline">
                 {% csrf_token %}
-<<<<<<< HEAD
                 {% include 'dashboard/partials/form_fields_inline.html' %}
-                <button type='submit' class="btn btn-primary">{% trans "Save" %}</button>
+                <button type='submit' class="btn btn-primary" data-loading-text="{% trans 'Saving...' %}">{% trans "Save" %}</button>
                 <a href="{% url 'dashboard:user-alert-list' %}" class="btn btn-default">{% trans "cancel" %}</a>
-=======
-                {% include 'partials/form_fields_inline.html' %}
-                <button type='submit' class="btn btn-primary" data-loading-text="{% trans 'Saving...' %}">{% trans "Save" %}</button>
-                <a href="{% url 'dashboard:user-alert-list' %}" class="btn">{% trans "cancel" %}</a>
->>>>>>> 096ec9d8
             </form>
         </div>
     </div>
