{% extends 'dashboard/layout.html' %}
{% load dashboard_tags %}
{% load i18n %}
{% load render_table from django_tables2 %}

{% block body_class %}{{ block.super }} users{% endblock %}

{% block title %}
    {% trans "Customers" %} | {{ block.super }}
{% endblock %}

{% block header %}
    <div class="page-header">
        <h1>{% trans "Customers" %}</h1>
    </div>
{% endblock header %}

{% block breadcrumbs %}
    <ul class="breadcrumb">
        <li>
            <a href="{% url 'dashboard:index' %}">{% trans "Dashboard" %}</a>
            <span class="divider">/</span>
        </li>
        <li class="active">{% trans "Customers" %}</li>
    </ul>
{% endblock %}

{% block dashboard_content %}
    <div class="table-header">
        <h3><i class="icon-search icon-large"></i> {% trans "Search" %}</h3>
    </div>
    <div class="well">
        <form action="." method="get" class="form-inline">
            {% include "partials/form_fields_inline.html" with form=form %}
<<<<<<< HEAD
            <button type="submit" name="search" class="btn btn-primary">{% trans "Search" %}</button>
            <a href="{% url 'dashboard:users-index' %}" class="btn btn-default">{% trans "Reset" %}</a>
=======
            <button type="submit" name="search" class="btn btn-primary" data-loading-text="{% trans 'Searching...' %}">{% trans "Search" %}</button>
            <a href="{% url 'dashboard:users-index' %}" class="btn">{% trans "Reset" %}</a>
>>>>>>> 096ec9d8
        </form>
    </div>

    {% block users_list %}
        {% if users.data %}
          <form id="user_list_form" action="." method="post" class="form-inline">
            {% csrf_token %}
            {% render_table users %}
          </form>
        {% else %}
            <table class="table table-striped table-bordered table-hover">
                <caption>{{ queryset_description }}</caption>
                <tr><td>{% trans "No customers found." %}</td></tr>
            </table>
        {% endif %}
    {% endblock %}

{% endblock dashboard_content %}<|MERGE_RESOLUTION|>--- conflicted
+++ resolved
@@ -32,13 +32,8 @@
     <div class="well">
         <form action="." method="get" class="form-inline">
             {% include "partials/form_fields_inline.html" with form=form %}
-<<<<<<< HEAD
-            <button type="submit" name="search" class="btn btn-primary">{% trans "Search" %}</button>
+            <button type="submit" name="search" class="btn btn-primary" data-loading-text="{% trans 'Searching...' %}">{% trans "Search" %}</button>
             <a href="{% url 'dashboard:users-index' %}" class="btn btn-default">{% trans "Reset" %}</a>
-=======
-            <button type="submit" name="search" class="btn btn-primary" data-loading-text="{% trans 'Searching...' %}">{% trans "Search" %}</button>
-            <a href="{% url 'dashboard:users-index' %}" class="btn">{% trans "Reset" %}</a>
->>>>>>> 096ec9d8
         </form>
     </div>
 
