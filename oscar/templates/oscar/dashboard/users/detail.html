--- conflicted
+++ resolved
@@ -63,19 +63,8 @@
                     {% if customer.userrecord %}
                         {% with record=customer.userrecord %}
                             <tr>
-<<<<<<< HEAD
-                                <th>{% trans "Actions" %}</th>
-                                <td>
-                                    <form id="password_reset_form" action="{% url 'dashboard:user-password-reset' pk=customer.id %}" method="post" class="form-horizontal">
-                                        {% csrf_token %}
-                                        {% include 'dashboard/partials/form_fields.html' %}
-                                        <button type="submit" class="btn btn-primary btn-large">{% trans 'Send password reset email' %}</button>
-                                    </form>
-                                </td>
-=======
                                 <th>{% trans "Products viewed" %}</th>
                                 <td>{{ record.num_product_views|default:0 }}</td>
->>>>>>> 096ec9d8
                             </tr>
                             <tr>
                                 <th>{% trans "Number of orders" %}</th>
@@ -101,7 +90,7 @@
                             <td>
                                 <form id="password_reset_form" action="{% url 'dashboard:user-password-reset' pk=customer.id %}" method="post" class="form-horizontal">
                                     {% csrf_token %}
-                                    {% include 'partials/form_fields.html' %}
+                                    {% include 'dashboard/partials/form_fields.html' %}
                                     <button type="submit" class="btn btn-primary btn-large" data-loading-text="{% trans 'Sending...' %}">{% trans 'Send password reset email' %}</button>
                                 </form>
                             </td>
