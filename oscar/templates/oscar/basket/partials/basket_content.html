--- conflicted
+++ resolved
@@ -41,17 +41,10 @@
 
             {% for form in formset %}
                 {% with line=form.instance product=form.instance.product %}
-<<<<<<< HEAD
-                    {% session_strategy request product as session %}
+                    {% purchase_info_for_line request line as session %}
                     <div class="basket-items-wrapper {% if forloop.last %}basket-items-last{% endif %}">
                         <div class="basket-items-summary">
                             <div class="basket-items-image">
-=======
-                    {% purchase_info_for_line request line as session %}
-                    <div class="basket-items">
-                        <div class="row-fluid">
-                            <div class="span2">
->>>>>>> 4ceca428
                                 {{ form.id }}
                                 {% with image=product.primary_image %}
                                     {% thumbnail image.original "100x100" upscale=False as thumb %}
@@ -171,17 +164,10 @@
                 {% csrf_token %}
                 {{ saved_formset.management_form }}
                 {% for form in saved_formset %}
-<<<<<<< HEAD
-                    {% session_strategy request form.instance.product as session %}
+                    {% purchase_info_for_product request form.instance.product as session %}
                     <div class="basket-items-wrapper basket-saved">
                         <div class="basket-items-summary">
                             <div class="basket-items-image">
-=======
-                    {% purchase_info_for_product request form.instance.product as session %}
-                    <div class="basket-items">
-                        <div class="row-fluid">
-                            <div class="span2">
->>>>>>> 4ceca428
                                 {{ form.id }}
                                 {% with image=form.instance.product.primary_image %}
                                     {% thumbnail image.original "100x100" upscale=False as thumb %}
@@ -200,13 +186,8 @@
                                     {{ form.DELETE }}
                                 </div>
                             </div>
-<<<<<<< HEAD
-                            {% session_strategy request form.instance.product as saved %}
+                            {% purchase_info_for_product request form.instance.product as saved %}
                             <div class="basket-items-price">
-=======
-                            {% purchase_info_for_product request form.instance.product as saved %}
-                            <div class="span2 align-center">
->>>>>>> 4ceca428
                                 <p class="price_color">
                                     {% if saved.price.is_tax_known %}
                                         {{ saved.price.incl_tax|currency:saved.price.currency }}
