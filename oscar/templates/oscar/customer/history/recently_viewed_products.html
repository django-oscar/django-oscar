{% load i18n %}
{% load product_tags %}

<<<<<<< HEAD
{% if products %}
<section class="product-list-viewed">
    <div class="sub-header">
        <h2>{% trans 'Products you recently viewed' %}</h2>
    </div>
    <div class="product-list-wrapper">
        <ul class="product-list">
	        {% for product in products|slice:":6" %}
	            <li {% if forloop.counter0|divisibleby:"6" %}class="product-list-row"{% endif %}>{% render_product product %}</li>
	        {% endfor %}
    	</ul>
	</div>
</section>
{% endif %}
=======
{% with products_sliced=products|slice:":6" %}
    {% if products_sliced %}
        <div class="sub-header">
            <h2>{% trans 'Products you recently viewed' %}</h2>
        </div>

        <ul class="row-fluid">
            {% for product in products_sliced %}
                <li class="span2 {% if forloop.counter0|divisibleby:"6" %}no-margin{% endif %}">{% render_product product %}</li>
            {% endfor %}
        </ul>
    {% endif %}
{% endwith %}
>>>>>>> 6fddcd5a
<|MERGE_RESOLUTION|>--- conflicted
+++ resolved
@@ -1,33 +1,20 @@
 {% load i18n %}
 {% load product_tags %}
 
-<<<<<<< HEAD
-{% if products %}
-<section class="product-list-viewed">
-    <div class="sub-header">
-        <h2>{% trans 'Products you recently viewed' %}</h2>
-    </div>
-    <div class="product-list-wrapper">
-        <ul class="product-list">
-	        {% for product in products|slice:":6" %}
-	            <li {% if forloop.counter0|divisibleby:"6" %}class="product-list-row"{% endif %}>{% render_product product %}</li>
-	        {% endfor %}
-    	</ul>
-	</div>
-</section>
-{% endif %}
-=======
+
 {% with products_sliced=products|slice:":6" %}
     {% if products_sliced %}
+    <section class="product-list-viewed">
         <div class="sub-header">
             <h2>{% trans 'Products you recently viewed' %}</h2>
         </div>
-
-        <ul class="row-fluid">
-            {% for product in products_sliced %}
-                <li class="span2 {% if forloop.counter0|divisibleby:"6" %}no-margin{% endif %}">{% render_product product %}</li>
-            {% endfor %}
-        </ul>
+        <div class="product-list-wrapper">
+            <ul class="product-list">
+    	        {% for product in products_sliced %}
+    	            <li {% if forloop.counter0|divisibleby:"6" %}class="product-list-row"{% endif %}>{% render_product product %}</li>
+    	        {% endfor %}
+        	</ul>
+    	</div>
+    </section>
     {% endif %}
-{% endwith %}
->>>>>>> 6fddcd5a
+{% endwith %}