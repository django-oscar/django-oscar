{% load i18n %}

<form {% if form_id %}id="{{ form_id }}"{% endif %} class="form-{{ style|default:"stacked" }} {{ class }}" method="{{ method|default:"post" }}"
    {% if action %}action="{{ action }}"{% endif %}
    {% if includes_files %}enctype="multipart/form-data"{% endif %}>
    
    {% if not method == "get" %}{% csrf_token %}{% endif %}
    {% include 'partials/form_fields.html' %}
<<<<<<< HEAD
    <div class="form-group form-actions">
        <button class="btn btn-lg btn-primary" type="submit">{% trans "Save" %}</button>
=======
    <div class="form-actions">
        <button class="btn btn-large btn-primary" type="submit" data-loading-text="{% trans 'Saving...' %}">{% trans "Save" %}</button>
>>>>>>> 096ec9d8
        {% trans "or" %} <a href="#" onclick="window.history.go(-1);return false" >{% trans "cancel" %}</a>.
    </div>
</form><|MERGE_RESOLUTION|>--- conflicted
+++ resolved
@@ -6,13 +6,8 @@
     
     {% if not method == "get" %}{% csrf_token %}{% endif %}
     {% include 'partials/form_fields.html' %}
-<<<<<<< HEAD
     <div class="form-group form-actions">
-        <button class="btn btn-lg btn-primary" type="submit">{% trans "Save" %}</button>
-=======
-    <div class="form-actions">
-        <button class="btn btn-large btn-primary" type="submit" data-loading-text="{% trans 'Saving...' %}">{% trans "Save" %}</button>
->>>>>>> 096ec9d8
+        <button class="btn btn-lg btn-primary" type="submit" data-loading-text="{% trans 'Saving...' %}">{% trans "Save" %}</button>
         {% trans "or" %} <a href="#" onclick="window.history.go(-1);return false" >{% trans "cancel" %}</a>.
     </div>
 </form>