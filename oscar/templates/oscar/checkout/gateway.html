{% extends "layout.html" %}

{% block header %}
    <h2>Checkout / Gateway</h2>
{% endblock header %}


{% block content %}
<<<<<<< HEAD

<dl>
    <dt>
        <a href="">Register</a> or <a href="{% url customer:login %}">log-in</a>
    </dt>
    <dl>
        <p>Logging in now will give you access to your address book and ensure your
           order is viewable in your order history.</p>
    </dl>
    <dt>
        <a href="{% url oscar-checkout-shipping-address %}">Checkout anonymously</a>
    </dt>
    <dl>
        <p>You can checkout without signing in or registering.  You will be given the opportunity to 
           register when checkout is complete.</p>
    </dl>
</dl>

=======
    {% if is_anon_checkout_allowed %}
        <dl>
            <dt>
                <a href="">Register</a> or <a href="{% url oscar-customer-login %}?url={% url oscar-checkout-index %}">log-in</a>
            </dt>
            <dd>
                <p>Logging in now will give you access to your address book and ensure your
                   order is viewable in your order history.</p>
            </dd>
            <dt>
                <a href="{% url oscar-checkout-shipping-address %}">Checkout anonymously</a>
            </dt>
            <dd>
                <p>You can checkout without signing in or registering.  You will be given the opportunity to 
                   register when checkout is complete.</p>
            </dd>
        </dl>
    {% else %}
        <p>You must <a href="">register</a> or <a href="{% url oscar-customer-login %}?url={% url oscar-checkout-index %}">log-in</a> before you can checkout.</p>
    {% endif %}
>>>>>>> f801e5d0
{% endblock content %}
<|MERGE_RESOLUTION|>--- conflicted
+++ resolved
@@ -6,30 +6,10 @@
 
 
 {% block content %}
-<<<<<<< HEAD
-
-<dl>
-    <dt>
-        <a href="">Register</a> or <a href="{% url customer:login %}">log-in</a>
-    </dt>
-    <dl>
-        <p>Logging in now will give you access to your address book and ensure your
-           order is viewable in your order history.</p>
-    </dl>
-    <dt>
-        <a href="{% url oscar-checkout-shipping-address %}">Checkout anonymously</a>
-    </dt>
-    <dl>
-        <p>You can checkout without signing in or registering.  You will be given the opportunity to 
-           register when checkout is complete.</p>
-    </dl>
-</dl>
-
-=======
     {% if is_anon_checkout_allowed %}
         <dl>
             <dt>
-                <a href="">Register</a> or <a href="{% url oscar-customer-login %}?url={% url oscar-checkout-index %}">log-in</a>
+                <a href="">Register</a> or <a href="{% url customer:login %}?url={% url oscar-checkout-index %}">log-in</a>
             </dt>
             <dd>
                 <p>Logging in now will give you access to your address book and ensure your
@@ -44,7 +24,6 @@
             </dd>
         </dl>
     {% else %}
-        <p>You must <a href="">register</a> or <a href="{% url oscar-customer-login %}?url={% url oscar-checkout-index %}">log-in</a> before you can checkout.</p>
+        <p>You must <a href="">register</a> or <a href="{% url customer:login %}?url={% url oscar-checkout-index %}">log-in</a> before you can checkout.</p>
     {% endif %}
->>>>>>> f801e5d0
-{% endblock content %}
+{% endblock content %}