--- conflicted
+++ resolved
@@ -41,24 +41,11 @@
             <p>{{ upsell_message }}</p>
         </div>
         {% endif %}
-<<<<<<< HEAD
 
-        {% if products.count %}
+        {% if products %}
             {% include "partials/pagination.html" %}
             <div class="product-list-wrapper">
                 <ol class="product-list">
-=======
-        <h3><i class="icon-exclamation-sign icon-large"></i> {% trans "What you need to do" %}</h3>
-        <p>{{ upsell_message }}</p>
-    </div>
-    {% endif %}
-
-    {% if products %}
-        <section>
-            <div class="mod">
-                {% include "partials/pagination.html" %}
-                <ol class="row-fluid">
->>>>>>> 6fddcd5a
                     {% for product in products %}
                     <li {% if forloop.counter0|divisibleby:"6" %}class="product-list-row"{% endif %}>{% render_product product %}</li>
                     {% endfor %}
