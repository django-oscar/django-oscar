--- conflicted
+++ resolved
@@ -3,11 +3,7 @@
 {% load i18n %}
 
 {% block title %}
-<<<<<<< HEAD
-{% blocktrans with order=order.number %}Confirmation of order {{ order }}{% endblocktrans %} | {{ block.super }}
-=======
-{% trans "Confirmation of order" %} {{ order.number }} | {{ block.super }}
->>>>>>> 3d0fead9
+{% blocktrans with order=order.number %}Confirmation of order #{{ order }}{% endblocktrans %} | {{ block.super }}
 {% endblock title %}
 
 {% block checkout-nav %}{% endblock %}
@@ -15,35 +11,18 @@
 
 {% block content %}
 <div class="sub-header">
-<<<<<<< HEAD
     <h1>{% blocktrans with order=order.number %}Confirmation of order #{{ order }}{% endblocktrans %}</h1>
-</div>
-{% blocktrans with order=order.number %}
-<p>Your order has been placed and a confirmation email has ben sent - your order number is <span class="label label-success">{{ order }}</span></p>
-<p>Please make a note of this reference or print this page and quote it in any communication
-with us regarding your order.</p>
-{% endblocktrans %}
-=======
-	<h1>{% blocktrans with order_num=order.number %}
-		Confirmation for order #{{ order_num }}
-		{% endblocktrans %}</h1>
 </div>
 <p>{% trans "Your order has been placed and a confirmation email has ben sent - your order number is" %}
 <span class="label label-success">{{ order.number }}</span></p>
 <p>{% trans "Please make a note of this reference or print this page and quote it in any communication with us regarding your order." %}</p>
->>>>>>> 3d0fead9
 
 <div class="row-fluid">
     <div class="span6">
         {% block shipping_info %}
         <div class="well well-info">
-<<<<<<< HEAD
             <h3>{%  trans "Shipping" %}</h3>
             <p>{% trans "Your order will be delivered to:" %}</p>
-=======
-			<h3>{% trans "Shipping" %}</h3>
-			<p>{% trans "Your order will be delivered to:" %}</p>
->>>>>>> 3d0fead9
             {% for line in order.shipping_address.active_address_fields %}
             {{ line }}<br/>
             {% endfor %}
@@ -53,11 +32,7 @@
     <div class="span6">
         {% block payment_info %}
         <div class="well well-success">
-<<<<<<< HEAD
             <h3>{% trans "Payment" %}</h3>
-=======
-			<h3>{% trans "Payment" %}</h3>
->>>>>>> 3d0fead9
             {% for source in order.sources.all %}
             {{ source }}
             {% endfor %}
@@ -66,26 +41,15 @@
     </div>
 </div>
 <div class="sub-header">
-<<<<<<< HEAD
     <h3>{% trans "Order details" %}</h3>
-=======
-	<h3>{% trans "Order details" %}</h3>
->>>>>>> 3d0fead9
 </div>
 
 <div class="basket-title">
     <div class="row-fluid">
-<<<<<<< HEAD
         <h4 class="span7">{% trans "Items purchased" %}</h4>
         <h4 class="span3">{% trans "Estimated dispatch date" %}</h4>
         <h4 class="span1">{% trans "Quantity" %}</h4>
         <h4 class="span1">{% trans "Cost" %}</h4>
-=======
-		<h4 class="span7">{% trans "Items purchased" %}</h4>
-		<h4 class="span3">{% trans "Estimated dispatch date" %}</h4>
-		<h4 class="span1">{% trans "Quantity" %}</h4>
-		<h4 class="span1">{% trans "Cost" %}</h4>
->>>>>>> 3d0fead9
     </div>
 </div>
 
@@ -119,42 +83,26 @@
 
 <div class="basket-items">
     <div class="row-fluid">
-<<<<<<< HEAD
         <h4 class="span11">{% trans "Basket total" %}</h4>
-=======
-		<h4 class="span11">{% trans "Basket total" %}</h4>
->>>>>>> 3d0fead9
         <div class="span1">{{ order.basket_total_incl_tax|currency }}</div>
     </div>
 </div>
 <div class="basket-items">
     <div class="row-fluid">
-<<<<<<< HEAD
         <h4 class="span11">{% trans "Shipping charge -" %} {{order.shipping_method}}</h4>
-=======
-		<h4 class="span11">{% trans "Shipping charge - {{order.shipping_method}}" %}</h4>
->>>>>>> 3d0fead9
         <div class="span1">{{ order.shipping_incl_tax|currency }}</div>
     </div>
 </div>
 <div class="basket-items total">
     <div class="row-fluid">
-<<<<<<< HEAD
         <h3 class="span11">{% trans "Order total" %}</h3>
-=======
-		<h3 class="span11">{% trans "Order total" %}</h3>
->>>>>>> 3d0fead9
         <h3 class="span1">{{ order.total_incl_tax|currency }}</h3>
     </div>
 </div>
 
 {% if not order.user %}
     <div class="sub-header">
-<<<<<<< HEAD
         <h4>{% trans "Tracking your order" %}</h4>
-=======
-		<h4>{% trans "Tracking your order" %}</h4>
->>>>>>> 3d0fead9
     </div>
     <p>{% trans "You can" %}
     <a href="{% url customer:anon-order order.number order.verification_hash %}">{% trans "track the status of your order" %}</a>.</p>
@@ -162,13 +110,8 @@
 {% endif %}
 
 <div class="form-actions">
-<<<<<<< HEAD
     <a onclick="window.print()" href="#" class="btn btn-primary btn-large">{% trans "Print this page" %}</a>
     <a href="/" class="btn btn-primary btn-large pull-right">{% trans "Continue shopping" %}</a>
-=======
-	<a onclick="window.print()" href="#" class="btn btn-primary btn-large">{% trans "Print this page" %}</a>
-	<a href="/" class="btn btn-primary btn-large pull-right">{% trans "Continue shopping" %}</a>
->>>>>>> 3d0fead9
 </div>
 {% endblock content %}
 
