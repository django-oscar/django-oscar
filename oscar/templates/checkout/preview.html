{% extends "checkout/checkout.html" %}
{% load i18n %}

{% block title %}
{% trans "Order preview" %} | {{ block.super }}
{% endblock %}

{% block checkout-nav %}
    {% include 'checkout/nav.html' with step=4 %}
{% endblock %}

{% block place_order %}
<<<<<<< HEAD
<h3>{% trans 'Please review the information above, then click "Place Order"' %}</h3>
<form method="post" action="{% url checkout:preview %}">
    <input type="hidden" name="action" value="place_order" />
    {% csrf_token %}
    <div class="form-actions">
        <button id='place-order' type="submit" value="{%  trans 'Place order' %}" class="pull-right btn btn-primary btn-large js-disable-on-click">{% trans "Place order" %}</button>
=======
<h3>{% trans "Please review the information above, then click 'Place Order'" %}</h3>
<form method="post" action="{% url checkout:preview %}" id="place-order-form">
	<input type="hidden" name="action" value="place_order" />
	{% csrf_token %}
    <div class="form-actions">
		<button id='place-order' type="submit" class="pull-right btn btn-primary btn-large js-disable-on-click">{% trans "Place order" %}</button>
>>>>>>> 3d0fead9
    </div>
</form>
{% endblock place_order %}<|MERGE_RESOLUTION|>--- conflicted
+++ resolved
@@ -10,21 +10,12 @@
 {% endblock %}
 
 {% block place_order %}
-<<<<<<< HEAD
-<h3>{% trans 'Please review the information above, then click "Place Order"' %}</h3>
-<form method="post" action="{% url checkout:preview %}">
+<h3>{% trans "Please review the information above, then click 'Place Order'" %}</h3>
+<form method="post" action="{% url checkout:preview %}" id="place-order-form">
     <input type="hidden" name="action" value="place_order" />
     {% csrf_token %}
     <div class="form-actions">
-        <button id='place-order' type="submit" value="{%  trans 'Place order' %}" class="pull-right btn btn-primary btn-large js-disable-on-click">{% trans "Place order" %}</button>
-=======
-<h3>{% trans "Please review the information above, then click 'Place Order'" %}</h3>
-<form method="post" action="{% url checkout:preview %}" id="place-order-form">
-	<input type="hidden" name="action" value="place_order" />
-	{% csrf_token %}
-    <div class="form-actions">
-		<button id='place-order' type="submit" class="pull-right btn btn-primary btn-large js-disable-on-click">{% trans "Place order" %}</button>
->>>>>>> 3d0fead9
+        <button id='place-order' type="submit" class="pull-right btn btn-primary btn-large js-disable-on-click">{% trans "Place order" %}</button>
     </div>
 </form>
 {% endblock place_order %}