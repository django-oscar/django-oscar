--- conflicted
+++ resolved
@@ -16,13 +16,7 @@
         </div>
     </div>
 
-<<<<<<< HEAD
     {% if block.link_url %}
-        <a href="{{ block.link_url }}">{% trans 'See more' %}</a>
+        <a href="{{ block.link_url }}">{% trans "See more" %}</a>
     {% endif %}
-=======
-	{% if block.link_url %}
-	<a href="{{ block.link_url }}">{% trans "See more" %}</a>
-	{% endif %}
->>>>>>> 3d0fead9
 </section>