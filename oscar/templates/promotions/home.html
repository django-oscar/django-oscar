{% extends "layout_2_col.html" %}
{% load i18n %}

{% block navigation %}
    {% include "partials/nav_alternate.html" %}
{% endblock %}

{% block column_left %}
{% endblock %}

{% block header %}
<div class="sub-header">
<<<<<<< HEAD
    <h2>{% trans 'Welcome!' %}</h2>
=======
	<h2>{% trans "Welcome!" %}</h2>
>>>>>>> 3d0fead9
</div>
{% endblock header %}


{% block content %}
{% endblock content %}
<|MERGE_RESOLUTION|>--- conflicted
+++ resolved
@@ -10,11 +10,7 @@
 
 {% block header %}
 <div class="sub-header">
-<<<<<<< HEAD
-    <h2>{% trans 'Welcome!' %}</h2>
-=======
-	<h2>{% trans "Welcome!" %}</h2>
->>>>>>> 3d0fead9
+    <h2>{% trans "Welcome!" %}</h2>
 </div>
 {% endblock header %}
 
