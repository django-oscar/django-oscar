{% load currency_filters %}
{% load i18n %}

<h2>{{ block.title }}</h2>

{{ block.description|safe }}

<ol>
{% for product in block.products.all %}
<li>
    <a href="{{ product.get_absolute_url }}">{{ product.get_title }}</a><br/>
    {% if product.is_group %}
        {% trans 'From' %} {{ product.min_variant_price_incl_tax|currency }}
    {% else %}
        {% if product.has_stockrecord %} 
            {{ product.stockrecord.price_incl_tax|currency }}<br/>
            {{ product.stockrecord.availability }}
        {% else %}
<<<<<<< HEAD
            {% trans 'Not available' %}
=======
		{% trans "Not available" %}
>>>>>>> 3d0fead9
        {% endif %}
    {% endif %}    
</li>
{% endfor %}
</ol>
<|MERGE_RESOLUTION|>--- conflicted
+++ resolved
@@ -10,17 +10,13 @@
 <li>
     <a href="{{ product.get_absolute_url }}">{{ product.get_title }}</a><br/>
     {% if product.is_group %}
-        {% trans 'From' %} {{ product.min_variant_price_incl_tax|currency }}
+        {% trans "From" %} {{ product.min_variant_price_incl_tax|currency }}
     {% else %}
         {% if product.has_stockrecord %} 
             {{ product.stockrecord.price_incl_tax|currency }}<br/>
             {{ product.stockrecord.availability }}
         {% else %}
-<<<<<<< HEAD
-            {% trans 'Not available' %}
-=======
-		{% trans "Not available" %}
->>>>>>> 3d0fead9
+            {% trans "Not available" %}
         {% endif %}
     {% endif %}    
 </li>
