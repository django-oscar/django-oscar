--- conflicted
+++ resolved
@@ -5,45 +5,26 @@
 {% block body_class %}reviews{% endblock %}
 
 {% block title %}
-<<<<<<< HEAD
-{% trans 'Update review' %} | {{ block.super }}
-=======
 {% trans "Update review" %} | {{ block.super }}
->>>>>>> 3d0fead9
 {% endblock %}
 
 {% block breadcrumbs %}
 <ul class="breadcrumb">
     <li>
-<<<<<<< HEAD
-        <a href="{% url dashboard:index %}">{% trans 'Dashboard' %}</a>
+        <a href="{% url dashboard:index %}">{% trans "Dashboard" %}</a>
         <span class="divider">/</span>
     </li>
     <li>
-        <a href="{% url dashboard:reviews-list %}">{% trans 'Reviews' %}</a>
+        <a href="{% url dashboard:reviews-list %}">{% trans "Reviews" %}</a>
         <span class="divider">/</span>
     </li>
     <li class="active"><a href=".">{% blocktrans %}Review #{{ review.id }}{% endblocktrans %}</a></li>
-=======
-	<a href="{% url dashboard:index %}">{% trans "Dashboard" %}</a>
-        <span class="divider">/</span>
-    </li>
-    <li>
-	<a href="{% url dashboard:reviews-list %}">{% trans "Reviews" %}</a>
-        <span class="divider">/</span>
-    </li>
-	<li class="active"><a href=".">{% blocktrans %}Review #{{ review.id }}{% endblocktrans %}</a></li>
->>>>>>> 3d0fead9
 </ul>
 {% endblock %}
 
 {% block header %}
 <div class="page-header">
-<<<<<<< HEAD
     <h1>{% blocktrans %}Review #{{ review.id }}{% endblocktrans %}</h1>
-=======
-	<h1>{% blocktrans %}Review #{{ review.id }}{% endblocktrans %}</h1>
->>>>>>> 3d0fead9
 </div>
 {% endblock header %}
 
@@ -52,11 +33,7 @@
     {% csrf_token %}
     <div class="well well-info">
         <div class="sub-header">
-<<<<<<< HEAD
-            <h3 class="app-ico ico_expand icon">{% trans 'Review information' %}</h3>
-=======
-			<h3 class="app-ico ico_expand icon">{% trans "Review information" %}</h3>
->>>>>>> 3d0fead9
+           <h3 class="app-ico ico_expand icon">{% trans "Review information" %}</h3>
         </div>
         {{ form.first }}
         {% for field in form %}
@@ -101,13 +78,8 @@
     </div>
 
     <div class="form-actions">
-<<<<<<< HEAD
-    <button class="btn btn-primary btn-large" type="submit">{% trans 'Save' %}</button> {% trans 'or' %}
-        <a href="{% url dashboard:reviews-list %}">{% trans 'cancel' %}</a>
-=======
-		<button class="btn btn-primary btn-large" type="submit">{% trans "Save" %}</button> {% trans "or" %}
-		<a href="{% url dashboard:reviews-list %}">{% trans "cancel" %}</a>
->>>>>>> 3d0fead9
+        <button class="btn btn-primary btn-large" type="submit">{% trans "Save" %}</button> {% trans "or" %}
+        <a href="{% url dashboard:reviews-list %}">{% trans "cancel" %}</a>
     </div>
 </form>
 {% endblock dashboard_content %}