{% extends "dashboard/layout.html" %}
{% load currency_filters %}
<<<<<<< HEAD

{% load i18n %}
{% block body_class %}reviews{% endblock %}
{% block title %}
{% trans 'Reviews' %} | {{ block.super }}
=======
{% load i18n %}

{% block body_class %}reviews{% endblock %}
{% block title %}
{% trans "Reviews" %} | {{ block.super }}
>>>>>>> 3d0fead9
{% endblock %}

{% block breadcrumbs %}
<ul class="breadcrumb">
    <li>
<<<<<<< HEAD
        <a href="{% url dashboard:index %}">{% trans 'Dashboard' %}</a>
        <span class="divider">/</span>
    </li>
    <li class="active"><a href=".">{% trans 'Reviews' %}</a></li>
=======
	<a href="{% url dashboard:index %}">{% trans "Dashboard" %}</a>
        <span class="divider">/</span>
    </li>
	<li class="active"><a href=".">{% trans "Reviews" %}</a></li>
>>>>>>> 3d0fead9
</ul>
{% endblock %}

{% block header %}
<div class="page-header">
<<<<<<< HEAD
    <h1>{% trans 'Reviews' %}</h1>
=======
	<h1>{% trans "Reviews" %}</h1>
>>>>>>> 3d0fead9
</div>
{% endblock header %}

{% block dashboard_content %}

<div class="well well-info">
<<<<<<< HEAD
    <div class="sub-header"><h3>{% trans 'Review Search' %}</h3></div>
    <form action="." method="get" class="form-inline">
        {% include 'partials/form_fields_inline.html' with form=form %}
        <button type="submit" class="btn btn-primary">{% trans 'Search' %}</button>
=======
	<div class="sub-header"><h3>{% trans "Review Search" %}</h3></div>
    <form action="." method="get" class="form-inline">
        {% include 'partials/form_fields_inline.html' with form=form %}
		<button type="submit" class="btn btn-primary">{% trans "Search" %}</button>
>>>>>>> 3d0fead9
    </form>
</div>

<h2>{{ description }}</h2>

{% if review_list|length %}
<form action="." method="post">
    {% csrf_token %}
    <table class="table table-striped table-bordered">
        <tr>
            <th></th>
<<<<<<< HEAD
            <th>{% trans 'Review Title' %}</th>
            <th>{% trans 'Review For Product' %}</th>
            <th>{% trans 'User' %}</th>
            <th>{% trans 'Score' %}</th>
            <th>{% trans 'Votes' %}</th>
            <th>{% trans 'Status' %}</th>
            <th>{% trans 'Date created' %}</th>
=======
			<th>{% trans "Review Title" %}</th>
			<th>{% trans "Review For Product" %}</th>
			<th>{% trans "User" %}</th>
			<th>{% trans "Score" %}</th>
			<th>{% trans "Votes" %}</th>
			<th>{% trans "Status" %}</th>
			<th>{% trans "Date created" %}</th>
>>>>>>> 3d0fead9
            <th></th>
        </tr>
        {% for review in review_list %}
        <tr>
            <td><input type="checkbox" name="selected_review" class="selected_review" value="{{ review.id }}"/>
                <td>
					{% if review.product %}
						<a href="{% url catalogue:reviews-detail review.product.slug review.product.id review.id %}">{{ review.title }}</a>
					{% else %}
						{{ review.title }}
					{% endif %}
                </td>
            <td>
				{% if review.product %}
					<a href='{% url catalogue:detail review.product.slug review.product.id %}'>{{ review.product.title }}</a> </td>
				{% else %}
					[Product deleted]
				{% endif %}
            <td>
                {% if review.user %}
                <a href="{% url dashboard:user-detail review.user.id %}">{{ review.get_reviewer_name }}</a>
                {% else %}
                {{ review.name }}
                {% endif %}
            </td>
            <td>
                {{ review.score|floatformat:1 }} / 5.0
            </td>
            <td>{{ review.total_votes }}</td>
            <td>
            {% if review.status == 1 %}
                <span class="label label-success">
            {% elif review.status == 2 %}
                <span class="label label-important">
            {% else %}
                <span class="label label-info">
            {% endif %}
                    {{ review.get_status_display }}
                </span>
            </td>
            <td>{{ review.date_created }}</td>
            <td>
<<<<<<< HEAD
                <a class="btn btn-success" href="{% url dashboard:reviews-update review.id %}">{% trans 'Edit' %}</a>
                <a class="btn btn-danger" href="{% url dashboard:reviews-delete review.id %}">{% trans 'Delete' %}</a>
=======
				<a class="btn btn-success" href="{% url dashboard:reviews-update review.id %}">{% trans "Edit" %}</a>
				<a class="btn btn-danger" href="{% url dashboard:reviews-delete review.id %}">{% trans "Delete" %}</a>
>>>>>>> 3d0fead9
            </td>
        </tr>
        {% endfor %}
    </table>

    <div class="well well-danger">
<<<<<<< HEAD
        {% trans 'Update status of selected reviews' %}
        {{ review_form.status }}
    <input type="hidden" name="action" value="update_selected_review_status" />
        <button type="submit" class="btn btn-success">{% trans 'Update' %}</button>
=======
		{% trans "Update status of selected reviews" %}
        {{ review_form.status }}
	<input type="hidden" name="action" value="update_selected_review_status" />
	<button type="submit" class="btn btn-success">{% trans "Update" %}</button>
>>>>>>> 3d0fead9
    </div>

{% if page_obj %}
    {% include "catalogue/partials/pagination.html" %}
{% endif %}

</form>

{% else %}

<<<<<<< HEAD
<p>{% trans 'No reviews found.' %}</p>
=======
<p>{% trans "No reviews found." %}</p>
>>>>>>> 3d0fead9

{% endif %}

{% endblock dashboard_content %}<|MERGE_RESOLUTION|>--- conflicted
+++ resolved
@@ -1,61 +1,35 @@
 {% extends "dashboard/layout.html" %}
 {% load currency_filters %}
-<<<<<<< HEAD
-
-{% load i18n %}
-{% block body_class %}reviews{% endblock %}
-{% block title %}
-{% trans 'Reviews' %} | {{ block.super }}
-=======
 {% load i18n %}
 
 {% block body_class %}reviews{% endblock %}
 {% block title %}
 {% trans "Reviews" %} | {{ block.super }}
->>>>>>> 3d0fead9
 {% endblock %}
 
 {% block breadcrumbs %}
 <ul class="breadcrumb">
     <li>
-<<<<<<< HEAD
-        <a href="{% url dashboard:index %}">{% trans 'Dashboard' %}</a>
+        <a href="{% url dashboard:index %}">{% trans "Dashboard" %}</a>
         <span class="divider">/</span>
     </li>
-    <li class="active"><a href=".">{% trans 'Reviews' %}</a></li>
-=======
-	<a href="{% url dashboard:index %}">{% trans "Dashboard" %}</a>
-        <span class="divider">/</span>
-    </li>
-	<li class="active"><a href=".">{% trans "Reviews" %}</a></li>
->>>>>>> 3d0fead9
+    <li class="active"><a href=".">{% trans "Reviews" %}</a></li>
 </ul>
 {% endblock %}
 
 {% block header %}
 <div class="page-header">
-<<<<<<< HEAD
-    <h1>{% trans 'Reviews' %}</h1>
-=======
-	<h1>{% trans "Reviews" %}</h1>
->>>>>>> 3d0fead9
+    <h1>{% trans "Reviews" %}</h1>
 </div>
 {% endblock header %}
 
 {% block dashboard_content %}
 
 <div class="well well-info">
-<<<<<<< HEAD
-    <div class="sub-header"><h3>{% trans 'Review Search' %}</h3></div>
+    <div class="sub-header"><h3>{% trans "Review Search" %}</h3></div>
     <form action="." method="get" class="form-inline">
         {% include 'partials/form_fields_inline.html' with form=form %}
-        <button type="submit" class="btn btn-primary">{% trans 'Search' %}</button>
-=======
-	<div class="sub-header"><h3>{% trans "Review Search" %}</h3></div>
-    <form action="." method="get" class="form-inline">
-        {% include 'partials/form_fields_inline.html' with form=form %}
-		<button type="submit" class="btn btn-primary">{% trans "Search" %}</button>
->>>>>>> 3d0fead9
+        <button type="submit" class="btn btn-primary">{% trans "Search" %}</button>
     </form>
 </div>
 
@@ -67,41 +41,31 @@
     <table class="table table-striped table-bordered">
         <tr>
             <th></th>
-<<<<<<< HEAD
-            <th>{% trans 'Review Title' %}</th>
-            <th>{% trans 'Review For Product' %}</th>
-            <th>{% trans 'User' %}</th>
-            <th>{% trans 'Score' %}</th>
-            <th>{% trans 'Votes' %}</th>
-            <th>{% trans 'Status' %}</th>
-            <th>{% trans 'Date created' %}</th>
-=======
-			<th>{% trans "Review Title" %}</th>
-			<th>{% trans "Review For Product" %}</th>
-			<th>{% trans "User" %}</th>
-			<th>{% trans "Score" %}</th>
-			<th>{% trans "Votes" %}</th>
-			<th>{% trans "Status" %}</th>
-			<th>{% trans "Date created" %}</th>
->>>>>>> 3d0fead9
+            <th>{% trans "Review Title" %}</th>
+            <th>{% trans "Review For Product" %}</th>
+            <th>{% trans "User" %}</th>
+            <th>{% trans "Score" %}</th>
+            <th>{% trans "Votes" %}</th>
+            <th>{% trans "Status" %}</th>
+            <th>{% trans "Date created" %}</th>
             <th></th>
         </tr>
         {% for review in review_list %}
         <tr>
             <td><input type="checkbox" name="selected_review" class="selected_review" value="{{ review.id }}"/>
                 <td>
-					{% if review.product %}
-						<a href="{% url catalogue:reviews-detail review.product.slug review.product.id review.id %}">{{ review.title }}</a>
-					{% else %}
-						{{ review.title }}
-					{% endif %}
+                    {% if review.product %}
+                        <a href="{% url catalogue:reviews-detail review.product.slug review.product.id review.id %}">{{ review.title }}</a>
+                    {% else %}
+                        {{ review.title }}
+                    {% endif %}
                 </td>
             <td>
-				{% if review.product %}
-					<a href='{% url catalogue:detail review.product.slug review.product.id %}'>{{ review.product.title }}</a> </td>
-				{% else %}
-					[Product deleted]
-				{% endif %}
+                {% if review.product %}
+                    <a href='{% url catalogue:detail review.product.slug review.product.id %}'>{{ review.product.title }}</a> </td>
+                {% else %}
+                    {% trans "[Product deleted]" %}
+                {% endif %}
             <td>
                 {% if review.user %}
                 <a href="{% url dashboard:user-detail review.user.id %}">{{ review.get_reviewer_name }}</a>
@@ -126,30 +90,18 @@
             </td>
             <td>{{ review.date_created }}</td>
             <td>
-<<<<<<< HEAD
-                <a class="btn btn-success" href="{% url dashboard:reviews-update review.id %}">{% trans 'Edit' %}</a>
-                <a class="btn btn-danger" href="{% url dashboard:reviews-delete review.id %}">{% trans 'Delete' %}</a>
-=======
-				<a class="btn btn-success" href="{% url dashboard:reviews-update review.id %}">{% trans "Edit" %}</a>
-				<a class="btn btn-danger" href="{% url dashboard:reviews-delete review.id %}">{% trans "Delete" %}</a>
->>>>>>> 3d0fead9
+                <a class="btn btn-success" href="{% url dashboard:reviews-update review.id %}">{% trans "Edit" %}</a>
+                <a class="btn btn-danger" href="{% url dashboard:reviews-delete review.id %}">{% trans "Delete" %}</a>
             </td>
         </tr>
         {% endfor %}
     </table>
 
     <div class="well well-danger">
-<<<<<<< HEAD
-        {% trans 'Update status of selected reviews' %}
+        {% trans "Update status of selected reviews" %}
         {{ review_form.status }}
-    <input type="hidden" name="action" value="update_selected_review_status" />
-        <button type="submit" class="btn btn-success">{% trans 'Update' %}</button>
-=======
-		{% trans "Update status of selected reviews" %}
-        {{ review_form.status }}
-	<input type="hidden" name="action" value="update_selected_review_status" />
-	<button type="submit" class="btn btn-success">{% trans "Update" %}</button>
->>>>>>> 3d0fead9
+        <input type="hidden" name="action" value="update_selected_review_status" />
+        <button type="submit" class="btn btn-success">{% trans "Update" %}</button>
     </div>
 
 {% if page_obj %}
@@ -160,11 +112,7 @@
 
 {% else %}
 
-<<<<<<< HEAD
-<p>{% trans 'No reviews found.' %}</p>
-=======
 <p>{% trans "No reviews found." %}</p>
->>>>>>> 3d0fead9
 
 {% endif %}
 
