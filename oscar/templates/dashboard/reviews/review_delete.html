--- conflicted
+++ resolved
@@ -3,45 +3,26 @@
 {% load i18n %}
 
 {% block title %}
-<<<<<<< HEAD
-{% blocktrans with title=review.title|truncatechars:15 %}Delete review "{{ title }}"?{% endblocktrans %} | {% trans 'Review management' %} | {{ block.super }}
-=======
 {% blocktrans %}Delete review '{{ review.title|truncatechars:15 }}'?{% endblocktrans %} | {% trans "Review management" %} | {{ block.super }}
->>>>>>> 3d0fead9
 {% endblock %}
 
 {% block breadcrumbs %}
 <ul class="breadcrumb">
     <li>
-<<<<<<< HEAD
-        <a href="{% url dashboard:index %}">{% trans 'Dashboard' %}</a>
+        <a href="{% url dashboard:index %}">{% trans "Dashboard" %}</a>
         <span class="divider">/</span>
     </li>
     <li>
-        <a href="{% url dashboard:reviews-list %}">{% trans 'Reviews' %}</a>
+        <a href="{% url dashboard:reviews-list %}">{% trans "Reviews" %}</a>
         <span class="divider">/</span>
     </li>
-    <li class="active"><a href=".">{% blocktrans with title=review.title|truncatechars:15 %}Delete review "{{ title }}"?{% endblocktrans %}</a></li>
-=======
-	<a href="{% url dashboard:index %}">{% trans "Dashboard" %}</a>
-        <span class="divider">/</span>
-    </li>
-    <li>
-	<a href="{% url dashboard:reviews-list %}">{% trans "Reviews" %}</a>
-        <span class="divider">/</span>
-    </li>
-	<li class="active"><a href=".">{% blocktrans %}Delete review "{{ review.title|truncatechars:15 }}"?{% endblocktrans %}</a></li>
->>>>>>> 3d0fead9
+    <li class="active"><a href=".">{% blocktrans %}Delete review '{{ review.title|truncatechars:15 }}'?{% endblocktrans %}</a></li>
 </ul>
 {% endblock %}
 
 {% block header %}
 <div class="page-header">
-<<<<<<< HEAD
     <h1>{% blocktrans with title=review.title|truncatechars:15 %}Delete review "{{ title }}"?{% endblocktrans %}</h1>
-=======
-	<h1>{% blocktrans %}Delete review "{{ review.title|truncatechars:15 }}"?{% endblocktrans %}</h1>
->>>>>>> 3d0fead9
 </div>
 {% endblock header %}
 
@@ -51,36 +32,19 @@
 
     <table class="table">
             <tbody> 
-<<<<<<< HEAD
-                <tr><th>{% trans 'Review Title' %}</th><td>{{ review.title }}</td></tr>
-                <tr><th>{% trans 'Product' %}</th><td>{{ review.product.title }}</td></tr>
-                <tr><th>{% trans 'User' %}</th><td>{{ review.user.get_reviewer_name }}</td></tr>
-                <tr><th>{% trans 'Score' %}</th><td>{{ review.score|floatformat:1 }}</td></tr>
-                <tr><th>{% trans 'Votes' %}</th><td>{{ review.total_votes }}</td></tr>
-                <tr><th>{% trans 'Status' %}</th><td>{{ review.status }}</td></tr>
-                <tr><th>{% trans 'Date created' %}</th><td>{{ review.date_created }}</td></tr>
-=======
-				<tr><th>{% trans "Review Title" %}</th><td>{{ review.title }}</td></tr>
-				<tr><th>{% trans "Product" %}</th><td>{{ review.product.title }}</td></tr>
-				<tr><th>{% trans "User" %}</th><td>{{ review.user.get_reviewer_name }}</td></tr>
-				<tr><th>{% trans "Score" %}</th><td>{{ review.score|floatformat:1 }}</td></tr>
-				<tr><th>{% trans "Votest" %}</th><td>{{ review.total_votes }}</td></tr>
-				<tr><th>{% trans "Status" %}</th><td>{{ review.status }}</td></tr>
-				<tr><th>{% trans "Date created" %}</th><td>{{ review.date_created }}</td></tr>
->>>>>>> 3d0fead9
+                <tr><th>{% trans "Review Title" %}</th><td>{{ review.title }}</td></tr>
+                <tr><th>{% trans "Product" %}</th><td>{{ review.product.title }}</td></tr>
+                <tr><th>{% trans "User" %}</th><td>{{ review.user.get_reviewer_name }}</td></tr>
+                <tr><th>{% trans "Score" %}</th><td>{{ review.score|floatformat:1 }}</td></tr>
+                <tr><th>{% trans "Votest" %}</th><td>{{ review.total_votes }}</td></tr>
+                <tr><th>{% trans "Status" %}</th><td>{{ review.status }}</td></tr>
+                <tr><th>{% trans "Date created" %}</th><td>{{ review.date_created }}</td></tr>
             </tbody>
     </table>
 
-<<<<<<< HEAD
     <div class="form-actions">
-        <button class="btn btn-danger" type="submit">{% trans 'Delete' %}</button> {% trans 'or' %}
-        <a href="{% url dashboard:reviews-list %}">{% trans 'cancel' %}</a>
+        <button class="btn btn-danger" type="submit">{% trans "Delete" %}</button> {% trans "or" %}
+        <a href="{% url dashboard:reviews-list %}">{% trans "cancel" %}</a>
     </div>
-=======
-	<div class="form-actions">
-		<button class="btn btn-danger" type="submit">{% trans "Delete" %}</button> {% trans "or" %}
-		<a href="{% url dashboard:reviews-list %}">{% trans "cancel" %}</a>
-	</div>
->>>>>>> 3d0fead9
 </form>
 {% endblock dashboard_content %}