{% extends 'dashboard/layout.html' %}
{% load dashboard_tags %}
{% load i18n %}

{% block body_class %}users{% endblock %}

{% block title %}
<<<<<<< HEAD
{% trans 'Customers' %} | {{ block.super }}
=======
{% trans "Customers" %} | {{ block.super }}
>>>>>>> 3d0fead9
{% endblock %}

{% block breadcrumbs %}
<ul class="breadcrumb">
    <li>
<<<<<<< HEAD
        <a href="{% url dashboard:index %}">{% trans 'Dashboard' %}</a>
        <span class="divider">/</span>
    </li>
    <li class="active"><a href=".">{% trans 'Customers' %}</a></li>
=======
	<a href="{% url dashboard:index %}">{% trans "Dashboard" %}</a>
        <span class="divider">/</span>
    </li>
	<li class="active"><a href=".">{% trans "Customers" %}</a></li>
>>>>>>> 3d0fead9
</ul>
{% endblock %}

{% block header %}
<div class="page-header">
<<<<<<< HEAD
    <h1>{% trans 'Customers' %}</h1>
=======
	<h1>{% trans "Customers" %}</h1>
>>>>>>> 3d0fead9
</div>
{% endblock header %}

{% block dashboard_content %}
<div class="well well-info">
<<<<<<< HEAD
    <h3 class="app-ico ico_magnify icon">{% trans 'Search' %}</h3>
    <form action="." method="get" class="form-inline">
        {% include "partials/form_fields_inline.html" with form=form %}
        <input type="submit" value="{% trans 'Search' %}" class="btn btn-primary"/>
        <a href="{% url dashboard:users-index %}" class="btn">{% trans 'Reset' %}</a>
=======
	<h3 class="app-ico ico_magnify icon">{% trans "Search" %}</h3>
    <form action="." method="get" class="form-inline">
        {% include "partials/form_fields_inline.html" with form=form %}
		<input type="submit" value="{% trans "Search" %}" class="btn btn-primary"/>
		<a href="{% url dashboard:users-index %}" class="btn">{% trans "Reset" %}</a>
>>>>>>> 3d0fead9
    </form>
</div>
<div class="sub-header">
    <h2>{{ queryset_description }}</h2>
</div>
{% if user_list.count %}
<form action="." method="post" class="form-inline">
    {% csrf_token %}

<table class="table table-striped table-bordered">
    <tr>
        <th></th>
<<<<<<< HEAD
        <th>{% trans 'Email' %}</th>
        <th>{% trans 'First name' %}</th>
        <th>{% trans 'Last name' %}</th>
        <th>{% trans 'Active' %}</th>
        <th>{% trans 'Staff status' %}</th>
        <th>{% trans 'Date registered' %}</th>
        <th>{% trans 'Num Orders' %}</th>
=======
		<th>{% trans "Email" %}</th>
		<th>{% trans "First name" %}</th>
		<th>{% trans "Last name" %}</th>
		<th>{% trans "Active" %}</th>
		<th>{% trans "Staff status" %}</th>
		<th>{% trans "Date registered" %}</th>
		<th>{% trans "Num Orders" %}</th>
>>>>>>> 3d0fead9
        <th></th>
    </tr>
    {% for user in user_list %}
    <tr>
        <td><input type="checkbox" name="selected_user" class="selected_user" value="{{ user.id }}"/>
        <td>{{ user.email }}</td>
        <td>{{ user.first_name }}</td>
        <td>{{ user.last_name }}</td>
        <td>{{ user.is_active }}</td>
        <td>{{ user.is_staff }}</td>
        <td>{{ user.date_joined|date:"d/m/y H:s" }}</td>
        <td>{% num_orders user %}</td>
        <td>
<<<<<<< HEAD
            <a href="{% url dashboard:user-detail user.id %}" class="btn btn-info">{% trans 'View' %}</a>
=======
			<a href="{% url dashboard:user-detail user.id %}" class="btn btn-info">{% trans "View" %}</a>
>>>>>>> 3d0fead9
        </td>
    </tr>
    {% endfor %}
</table>

{% if page_obj %}
    {% include "catalogue/partials/pagination.html" %}
{% endif %}

<div class="well well-danger">
<<<<<<< HEAD
    <h3 class="app-ico ico_sync icon">{% trans 'Bulk Actions' %}</h3>
    <label for="inlineCheckboxes">{% trans 'With selected customers:' %}</label>
    <label>
        <input type="radio" name="action" value="make_active" /> {% trans 'Make active' %}
    </label>
    <label>
        <input type="radio" name="action" value="make_inactive" /> {% trans 'Make inactive' %}
=======
	<h3 class="app-ico ico_sync icon">{% trans "Bulk Actions" %}</h3>
	<label for="inlineCheckboxes">{% trans "With selected customers:" %}</label>
    <label>
		<input type="radio" name="action" value="make_active" /> {% trans "Make active" %}
    </label>
    <label>
		<input type="radio" name="action" value="make_inactive" /> {% trans "Make inactive" %}
>>>>>>> 3d0fead9
    </label>
	<input type="submit" value="{% trans "Go!" %}" class="btn btn-primary" />
</div>


</form>

{% else %}

<<<<<<< HEAD
<p>{% trans 'No customers found.' %}</p>
=======
<p>{% trans "No customers found." %}</p>
>>>>>>> 3d0fead9

{% endif %}

{% endblock dashboard_content %}<|MERGE_RESOLUTION|>--- conflicted
+++ resolved
@@ -5,55 +5,32 @@
 {% block body_class %}users{% endblock %}
 
 {% block title %}
-<<<<<<< HEAD
-{% trans 'Customers' %} | {{ block.super }}
-=======
 {% trans "Customers" %} | {{ block.super }}
->>>>>>> 3d0fead9
 {% endblock %}
 
 {% block breadcrumbs %}
 <ul class="breadcrumb">
     <li>
-<<<<<<< HEAD
-        <a href="{% url dashboard:index %}">{% trans 'Dashboard' %}</a>
+        <a href="{% url dashboard:index %}">{% trans "Dashboard" %}</a>
         <span class="divider">/</span>
     </li>
-    <li class="active"><a href=".">{% trans 'Customers' %}</a></li>
-=======
-	<a href="{% url dashboard:index %}">{% trans "Dashboard" %}</a>
-        <span class="divider">/</span>
-    </li>
-	<li class="active"><a href=".">{% trans "Customers" %}</a></li>
->>>>>>> 3d0fead9
+    <li class="active"><a href=".">{% trans "Customers" %}</a></li>
 </ul>
 {% endblock %}
 
 {% block header %}
 <div class="page-header">
-<<<<<<< HEAD
-    <h1>{% trans 'Customers' %}</h1>
-=======
-	<h1>{% trans "Customers" %}</h1>
->>>>>>> 3d0fead9
+    <h1>{% trans "Customers" %}</h1>
 </div>
 {% endblock header %}
 
 {% block dashboard_content %}
 <div class="well well-info">
-<<<<<<< HEAD
-    <h3 class="app-ico ico_magnify icon">{% trans 'Search' %}</h3>
+    <h3 class="app-ico ico_magnify icon">{% trans "Search" %}</h3>
     <form action="." method="get" class="form-inline">
         {% include "partials/form_fields_inline.html" with form=form %}
         <input type="submit" value="{% trans 'Search' %}" class="btn btn-primary"/>
-        <a href="{% url dashboard:users-index %}" class="btn">{% trans 'Reset' %}</a>
-=======
-	<h3 class="app-ico ico_magnify icon">{% trans "Search" %}</h3>
-    <form action="." method="get" class="form-inline">
-        {% include "partials/form_fields_inline.html" with form=form %}
-		<input type="submit" value="{% trans "Search" %}" class="btn btn-primary"/>
-		<a href="{% url dashboard:users-index %}" class="btn">{% trans "Reset" %}</a>
->>>>>>> 3d0fead9
+        <a href="{% url dashboard:users-index %}" class="btn">{% trans "Reset" %}</a>
     </form>
 </div>
 <div class="sub-header">
@@ -66,23 +43,13 @@
 <table class="table table-striped table-bordered">
     <tr>
         <th></th>
-<<<<<<< HEAD
-        <th>{% trans 'Email' %}</th>
-        <th>{% trans 'First name' %}</th>
-        <th>{% trans 'Last name' %}</th>
-        <th>{% trans 'Active' %}</th>
-        <th>{% trans 'Staff status' %}</th>
-        <th>{% trans 'Date registered' %}</th>
-        <th>{% trans 'Num Orders' %}</th>
-=======
-		<th>{% trans "Email" %}</th>
-		<th>{% trans "First name" %}</th>
-		<th>{% trans "Last name" %}</th>
-		<th>{% trans "Active" %}</th>
-		<th>{% trans "Staff status" %}</th>
-		<th>{% trans "Date registered" %}</th>
-		<th>{% trans "Num Orders" %}</th>
->>>>>>> 3d0fead9
+        <th>{% trans "Email" %}</th>
+        <th>{% trans "First name" %}</th>
+        <th>{% trans "Last name" %}</th>
+        <th>{% trans "Active" %}</th>
+        <th>{% trans "Staff status" %}</th>
+        <th>{% trans "Date registered" %}</th>
+        <th>{% trans "Num Orders" %}</th>
         <th></th>
     </tr>
     {% for user in user_list %}
@@ -96,11 +63,7 @@
         <td>{{ user.date_joined|date:"d/m/y H:s" }}</td>
         <td>{% num_orders user %}</td>
         <td>
-<<<<<<< HEAD
-            <a href="{% url dashboard:user-detail user.id %}" class="btn btn-info">{% trans 'View' %}</a>
-=======
-			<a href="{% url dashboard:user-detail user.id %}" class="btn btn-info">{% trans "View" %}</a>
->>>>>>> 3d0fead9
+            <a href="{% url dashboard:user-detail user.id %}" class="btn btn-info">{% trans "View" %}</a>
         </td>
     </tr>
     {% endfor %}
@@ -111,25 +74,15 @@
 {% endif %}
 
 <div class="well well-danger">
-<<<<<<< HEAD
-    <h3 class="app-ico ico_sync icon">{% trans 'Bulk Actions' %}</h3>
-    <label for="inlineCheckboxes">{% trans 'With selected customers:' %}</label>
+    <h3 class="app-ico ico_sync icon">{% trans "Bulk Actions" %}</h3>
+    <label for="inlineCheckboxes">{% trans "With selected customers:" %}</label>
     <label>
-        <input type="radio" name="action" value="make_active" /> {% trans 'Make active' %}
+        <input type="radio" name="action" value="make_active" /> {% trans "Make active" %}
     </label>
     <label>
-        <input type="radio" name="action" value="make_inactive" /> {% trans 'Make inactive' %}
-=======
-	<h3 class="app-ico ico_sync icon">{% trans "Bulk Actions" %}</h3>
-	<label for="inlineCheckboxes">{% trans "With selected customers:" %}</label>
-    <label>
-		<input type="radio" name="action" value="make_active" /> {% trans "Make active" %}
+        <input type="radio" name="action" value="make_inactive" /> {% trans "Make inactive" %}
     </label>
-    <label>
-		<input type="radio" name="action" value="make_inactive" /> {% trans "Make inactive" %}
->>>>>>> 3d0fead9
-    </label>
-	<input type="submit" value="{% trans "Go!" %}" class="btn btn-primary" />
+    <input type="submit" value="{% trans "Go!" %}" class="btn btn-primary" />
 </div>
 
 
@@ -137,11 +90,7 @@
 
 {% else %}
 
-<<<<<<< HEAD
-<p>{% trans 'No customers found.' %}</p>
-=======
 <p>{% trans "No customers found." %}</p>
->>>>>>> 3d0fead9
 
 {% endif %}
 
