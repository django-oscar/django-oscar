--- conflicted
+++ resolved
@@ -4,11 +4,10 @@
 
 {% block report %}
 {% if objects %}
-<<<<<<< HEAD
     <table class="table table-striped table-bordered">
         <tr>
-            <th>{% trans 'Offer' %}</th>
-            <th>{% trans 'Total discount' %}</th>
+            <th>{% trans "Offer" %}</th>
+            <th>{% trans "Total discount" %}</th>
         </tr>
         {% for offer_discount in objects %}
         <tr>
@@ -17,28 +16,10 @@
         </tr>
         {% endfor %}
     </table>
-=======
-	<table class="table table-striped table-bordered">
-		<tr>
-			<th>{% trans "Offer" %}</th>
-			<th>{% trans "Total discount" %}</th>
-		</tr>
-		{% for offer_discount in objects %}
-		<tr>
-			<td>{{ offer_discount.offer.name }}</td>
-			<td>{{ offer_discount.total_discount|currency }}</td>
-		</tr>
-		{% endfor %}
-	</table>
->>>>>>> 3d0fead9
     {% if page_obj %}
         {% include "catalogue/partials/pagination.html" %}
     {% endif %}
 {% else %}
-<<<<<<< HEAD
-    <p>{% trans 'No results found.' %}</p>
-=======
-<p>{% trans "No results found." %}</p>
->>>>>>> 3d0fead9
+    <p>{% trans "No results found." %}</p>
 {% endif %}
 {% endblock %}