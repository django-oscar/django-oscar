--- conflicted
+++ resolved
@@ -5,23 +5,13 @@
 {% block report %}
 <table class="table table-striped table-bordered">
     <tr>
-<<<<<<< HEAD
-        <th>{% trans 'Email' %}</th>
-        <th>{% trans 'Name' %}</th>
-        <th>{% trans 'Num lines' %}</th>
-        <th>{% trans 'Num items' %}</th>
-        <th>{% trans 'Value' %}</th>
-        <th>{% trans 'Date of creation' %}</th>
-        <th>{% trans 'Time since creation' %}</th>
-=======
-		<th>{% trans "Email" %}</th>
-		<th>{% trans "Name" %}</th>
-		<th>{% trans "Num lines" %}</th>
-		<th>{% trans "Num items" %}</th>
-		<th>{% trans "Value" %}</th>
-		<th>{% trans "Date of creation" %}</th>
-		<th>{% trans "Time since creation" %}</th>
->>>>>>> 3d0fead9
+        <th>{% trans "Email" %}</th>
+        <th>{% trans "Name" %}</th>
+        <th>{% trans "Num lines" %}</th>
+        <th>{% trans "Num items" %}</th>
+        <th>{% trans "Value" %}</th>
+        <th>{% trans "Date of creation" %}</th>
+        <th>{% trans "Time since creation" %}</th>
     </tr>
     {% for basket in objects %}
     <tr>
