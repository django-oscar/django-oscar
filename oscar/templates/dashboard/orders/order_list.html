--- conflicted
+++ resolved
@@ -60,11 +60,7 @@
     {% include "catalogue/partials/pagination.html" %}
 {% endif %}
 
-<<<<<<< HEAD
-<div class="alert alert-info fade in">
-=======
 <div class="well well-info">
->>>>>>> 784498e8
     <label>With selected orders: Download as CSV </label>
     <input type="radio" name="action" value="download_selected_orders" /> 
     <button type="submit" class="btn btn-primary">Download</button>
