--- conflicted
+++ resolved
@@ -5,37 +5,22 @@
 
 {% block body_class %}orders{% endblock %}
 {% block title %}
-<<<<<<< HEAD
-{% trans 'Order management' %} | {{ block.super }}
-=======
 {% trans "Order management" %} | {{ block.super }}
->>>>>>> 3d0fead9
 {% endblock %}
 
 {% block breadcrumbs %}
 <ul class="breadcrumb">
     <li>
-<<<<<<< HEAD
-        <a href="{% url dashboard:index %}">{% trans 'Dashboard' %}</a>
+        <a href="{% url dashboard:index %}">{% trans "Dashboard" %}</a>
         <span class="divider">/</span>
     </li>
-    <li class="active"><a href=".">{% trans 'Order management' %}</a></li>
-=======
-	<a href="{% url dashboard:index %}">{% trans "Dashboard" %}</a>
-        <span class="divider">/</span>
-    </li>
-	<li class="active"><a href=".">{% trans "Order management" %}</a></li>
->>>>>>> 3d0fead9
+    <li class="active"><a href=".">{% trans "Order management" %}</a></li>
 </ul>
 {% endblock %}
 
 {% block header %}
 <div class="page-header">
-<<<<<<< HEAD
-    <h1>{% trans 'Order management' %}</h1>
-=======
-	<h1>{% trans "Order management" %}</h1>
->>>>>>> 3d0fead9
+    <h1>{% trans "Order management" %}</h1>
 </div>
 {% endblock header %}
 
@@ -43,11 +28,7 @@
 
 <div class="well well-info">
     <div class="sub-header">
-<<<<<<< HEAD
-        <h3>{% trans 'Quick Order Search' %} &nbsp;&nbsp;<small><a href="#" class="app-ico ico_magnify pull_out">{% trans 'Advanced Search' %}</a></small></h3>
-=======
-		<h3>{% trans "Quick Order Search" %} &nbsp;&nbsp;<small><a href="#" class="app-ico ico_magnify pull_out">{% trans "Advanced Search" %}</a></small></h3>
->>>>>>> 3d0fead9
+        <h3>{% trans "Quick Order Search" %} &nbsp;&nbsp;<small><a href="#" class="app-ico ico_magnify pull_out">{% trans "Advanced Search" %}</a></small></h3>
     </div>
     <form action="." method="get" class="search-adv form-horizontal">
         {% for field in form %}
@@ -74,11 +55,7 @@
                 </div>
             {% else%}
                 <div class="control-group {% for error in form.response_format_0.errors %}error{% endfor %} pull-left">
-<<<<<<< HEAD
-                    <label for="id_response_format_0" class="control-label">{% trans 'Get results as:' %}</label>
-=======
-					<label for="id_response_format_0" class="control-label">{% trans "Get results as:" %}</label>
->>>>>>> 3d0fead9
+                        <label for="id_response_format_0" class="control-label">{% trans "Get results as:" %}</label>
                     <div class="controls">
                         <label class="radio inline control-label" for="id_response_format_0">
                             {{ form.response_format }}
@@ -94,7 +71,7 @@
             {% ifequal forloop.counter 1 %}<div class="orders_search" style="display:none">{% endifequal %}
             {% ifequal forloop.revcounter0 1 %}</div>{% endifequal %}
         {% endfor %}
-        <button type="submit" class="btn btn-primary pull-left">{% trans 'Search' %}</button>
+        <button type="submit" class="btn btn-primary pull-left">{% trans "Search" %}</button>
     </form>
 </div>
 
@@ -107,25 +84,14 @@
 <table class="table table-striped table-bordered">
     <tr>
         <th></th>
-<<<<<<< HEAD
-        <th>{% trans 'Order number' as order_number_label %}{% anchor 'number' order_number_label %}</th>
-        <th>{% trans 'Total inc tax' %}</th>
-        <th>{% trans 'Date of purchase' %}</th>
-        <th>{% trans 'Number of items' %}</th>
-        <th>{% trans 'Status' %}</th>
-        <th>{% trans 'Customer' %}</th>
-        <th>{% trans 'Shipping address' %}</th>
-        <th>{% trans 'Billing address' %}</th>
-=======
         <th>{% anchor 'number' 'Order number' %}</th>
-		<th>{% trans "Total inc tax" %}</th>
-		<th>{% trans "Date of purchase" %}</th>
-		<th>{% trans "Number of items" %}</th>
-		<th>{% trans "Status" %}</th>
-		<th>{% trans "Customer" %}</th>
-		<th>{% trans "Shipping address" %}</th>
-		<th>{% trans "Billing address" %}</th>
->>>>>>> 3d0fead9
+        <th>{% trans "Total inc tax" %}</th>
+        <th>{% trans "Date of purchase" %}</th>
+        <th>{% trans "Number of items" %}</th>
+        <th>{% trans "Status" %}</th>
+        <th>{% trans "Customer" %}</th>
+        <th>{% trans "Shipping address" %}</th>
+        <th>{% trans "Billing address" %}</th>
         <th></th>
     </tr>
     {% for order in orders %}
@@ -140,28 +106,17 @@
         <td>{{ order.shipping_address|default:"-" }}</td>
         <td>{{ order.billing_address|default:"-" }}</td>
         <td>
-<<<<<<< HEAD
-            <a class="btn btn-info" href="{% url dashboard:order-detail order.number %}">{% trans 'View' %}</a>
-=======
-			<a class="btn btn-info" href="{% url dashboard:order-detail order.number %}">{% trans "View" %}</a>
->>>>>>> 3d0fead9
+            <a class="btn btn-info" href="{% url dashboard:order-detail order.number %}">{% trans "View" %}</a>
         </td>
     </tr>
     {% endfor %}
 </table>
 
 <div class="well well-danger">
-<<<<<<< HEAD
-    <h3 class="app-ico ico_logout icon">{% trans 'Download' %}</h3>
-    <label>{% trans 'Download selected orders as a CSV' %}</label>
+    <h3 class="app-ico ico_logout icon">{% trans "Download" %}</h3>
+    <label>{% trans "Download selected orders as a CSV" %}</label>
     <input type="hidden" name="action" value="download_selected_orders" />
-    <button type="submit" class="btn btn-primary">{% trans 'Download' %}</button>
-=======
-	<h3 class="app-ico ico_logout icon">{% trans "Download" %}</h3>
-	<label>{% trans "Download selected orders as a CSV" %}</label>
-	<input type="hidden" name="action" value="download_selected_orders" />
-	<button type="submit" class="btn btn-primary">{% trans "Download" %}</button>
->>>>>>> 3d0fead9
+    <button type="submit" class="btn btn-primary">{% trans "Download" %}</button>
 </div>
 
 {% if page_obj %}
@@ -172,11 +127,7 @@
 
 {% else %}
 
-<<<<<<< HEAD
-<p>{% trans 'No orders found.' %}</p>
-=======
 <p>{% trans "No orders found." %}</p>
->>>>>>> 3d0fead9
 
 {% endif %}
 
