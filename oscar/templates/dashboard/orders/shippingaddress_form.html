--- conflicted
+++ resolved
@@ -2,71 +2,42 @@
 {% load i18n %}
 
 {% block title %}
-<<<<<<< HEAD
-{% trans 'Shipping address' %} | {% blocktrans %}Order {{ order.number }}{% endblocktrans %} | {{ block.super }}
-=======
-{% trans "Shipping address" %} | {% trans "Order" %} {{ order.number }} | {{ block.super }}
->>>>>>> 3d0fead9
+{% trans "Shipping address" %} | {% blocktrans %}Order #{{ order.number }}{% endblocktrans %} | {{ block.super }}
 {% endblock %}
 
 {% block breadcrumbs %}
 <ul class="breadcrumb">
     <li>
-<<<<<<< HEAD
-        <a href="{% url dashboard:index %}">{% trans 'Dashboard' %}</a>
+        <a href="{% url dashboard:index %}">{% trans "Dashboard" %}</a>
         <span class="divider">/</span>
     </li>
     <li>
-        <a href="{% url dashboard:order-list %}">{% trans 'Orders' %}</a>
-=======
-	<a href="{% url dashboard:index %}">{% trans "Dashboard" %}</a>
-        <span class="divider">/</span>
-    </li>
-    <li>
-	<a href="{% url dashboard:order-list %}">{% trans "Orders" %}</a>
->>>>>>> 3d0fead9
+        <a href="{% url dashboard:order-list %}">{% trans "Orders" %}</a>
         <span class="divider">/</span>
     </li>
     <li>
         <a href="{% url dashboard:order-detail order.number %}">{{ order.number }}</a>
         <span class="divider">/</span>
     </li>
-<<<<<<< HEAD
-    <li class="active"><a href=".">{% trans 'Edit shipping address' %}</a></li>
-=======
-	<li class="active"><a href=".">{% trans "Edit shipping address" %}</a></li>
->>>>>>> 3d0fead9
+    <li class="active"><a href=".">{% trans "Edit shipping address" %}</a></li>
 </ul>
 {% endblock %}
 
 {% block header %}
 <div class="page-header">
-<<<<<<< HEAD
     <h2>{% blocktrans %}Edit shipping address for order {{ order.number }}{% endblocktrans %}</h2>
-=======
-	<h2>{% blocktrans %}Edit shipping address for order {{ order.number }}{% endblocktrans %}</h2>
->>>>>>> 3d0fead9
 </div>
 {% endblock header %}
 
 {% block content %}
 
 <form action="." method="post" class="well form-horizontal">
-<<<<<<< HEAD
     {% csrf_token %}
     {% include "partials/form_fields.html" with form=form %}
     <div class="form-actions">
-        <input type="submit" value="{% trans 'Update address' %}" class="btn btn-primary"/>
-        {% trans 'or' %} <a href="{% url dashboard:order-detail order.number %}">{% trans 'cancel' %}</a>
+        <button type="submit" class="btn btn-primary">{% trans "Update address" %}</button>
+        {% trans "or" %} <a href="{% url dashboard:order-detail order.number %}">{% trans "cancel" %}</a>
     </div>
-=======
-	{% csrf_token %}
-	{% include "partials/form_fields.html" with form=form %}
-	<div class="form-actions">
-		<button type="submit" class="btn btn-primary">{% trans "Update address" %}</button>
-		or <a href="{% url dashboard:order-detail order.number %}">{% trans "cancel" %}</a>
-	</div>
->>>>>>> 3d0fead9
 </form>
 
 {% endblock content %}
