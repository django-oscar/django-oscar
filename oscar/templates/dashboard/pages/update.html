{% extends 'dashboard/layout.html' %}
{% load currency_filters %}
{% load i18n %}

{% block body_class %}pages{% endblock %}
{% block title %}
{{ title }} | {{ block.super }}
{% endblock %}

{% block breadcrumbs %}
<ul class="breadcrumb">
    <li>
<<<<<<< HEAD
        <a href="{% url dashboard:index %}">{% trans 'Dashboard' %}</a>
        <span class="divider">/</span>
    </li>
    <li>
        <a href="{% url dashboard:page-list %}">{% trans 'Page management' %}</a>
        <span class="divider">/</span>
    </li>
    <li class="active"><a href=".">{% trans 'Update page' %}</a></li>
=======
	<a href="{% url dashboard:index %}">{% trans "Dashboard" %}</a>
        <span class="divider">/</span>
    </li>
    <li>
	<a href="{% url dashboard:page-list %}">{% trans "Page management" %}</a>
        <span class="divider">/</span>
    </li>
	<li class="active"><a href=".">{% trans "Update page" %}</a></li>
>>>>>>> 3d0fead9
</ul>
{% endblock %}
{% block header %}
<div class="page-header">
    <h1>{{ title }}</h1>
</div>
{% endblock header %}

{% block dashboard_content %}

<form action="." method="post" class="form-horizontal">
    {% csrf_token %}

<<<<<<< HEAD
        <legend>{% trans 'Page' %}</legend>
        {% include "partials/form_fields.html" with form=form %}

        <div class="form-actions">
                <button class="btn btn-primary" type="submit">{% trans 'Save' %}</button> {% trans 'or' %}
                <a href="{% url dashboard:page-list %}">{% trans 'cancel' %}</a>
        </div>
=======
	<legend>{% trans "Page" %}</legend>
		{% include "partials/form_fields.html" with form=form %}

		<div class="form-actions">
			<button class="btn btn-primary" type="submit">{% trans "Save" %}</button> {% trans "or" %}
			<a href="{% url dashboard:page-list %}">{% trans "cancel" %}</a>
		</div>
>>>>>>> 3d0fead9
</form>

{% if page %}
<<<<<<< HEAD
<p><a class="btn btn-success" href="{{ page.get_absolute_url }}">{% trans 'View on site' %}</a></p>
=======
<p><a class="btn btn-success" href="{{ page.get_absolute_url }}">{% trans "View on site" %}</a></p>
>>>>>>> 3d0fead9
{% endif %}

{% endblock dashboard_content %}<|MERGE_RESOLUTION|>--- conflicted
+++ resolved
@@ -10,25 +10,14 @@
 {% block breadcrumbs %}
 <ul class="breadcrumb">
     <li>
-<<<<<<< HEAD
-        <a href="{% url dashboard:index %}">{% trans 'Dashboard' %}</a>
+        <a href="{% url dashboard:index %}">{% trans "Dashboard" %}</a>
         <span class="divider">/</span>
     </li>
     <li>
-        <a href="{% url dashboard:page-list %}">{% trans 'Page management' %}</a>
+    <a href="{% url dashboard:page-list %}">{% trans "Page management" %}</a>
         <span class="divider">/</span>
     </li>
-    <li class="active"><a href=".">{% trans 'Update page' %}</a></li>
-=======
-	<a href="{% url dashboard:index %}">{% trans "Dashboard" %}</a>
-        <span class="divider">/</span>
-    </li>
-    <li>
-	<a href="{% url dashboard:page-list %}">{% trans "Page management" %}</a>
-        <span class="divider">/</span>
-    </li>
-	<li class="active"><a href=".">{% trans "Update page" %}</a></li>
->>>>>>> 3d0fead9
+    <li class="active"><a href=".">{% trans "Update page" %}</a></li>
 </ul>
 {% endblock %}
 {% block header %}
@@ -42,31 +31,17 @@
 <form action="." method="post" class="form-horizontal">
     {% csrf_token %}
 
-<<<<<<< HEAD
-        <legend>{% trans 'Page' %}</legend>
-        {% include "partials/form_fields.html" with form=form %}
+    <legend>{% trans "Page" %}</legend>
+    {% include "partials/form_fields.html" with form=form %}
 
-        <div class="form-actions">
-                <button class="btn btn-primary" type="submit">{% trans 'Save' %}</button> {% trans 'or' %}
-                <a href="{% url dashboard:page-list %}">{% trans 'cancel' %}</a>
-        </div>
-=======
-	<legend>{% trans "Page" %}</legend>
-		{% include "partials/form_fields.html" with form=form %}
-
-		<div class="form-actions">
-			<button class="btn btn-primary" type="submit">{% trans "Save" %}</button> {% trans "or" %}
-			<a href="{% url dashboard:page-list %}">{% trans "cancel" %}</a>
-		</div>
->>>>>>> 3d0fead9
+    <div class="form-actions">
+        <button class="btn btn-primary" type="submit">{% trans "Save" %}</button> {% trans "or" %}
+        <a href="{% url dashboard:page-list %}">{% trans "cancel" %}</a>
+    </div>
 </form>
 
 {% if page %}
-<<<<<<< HEAD
-<p><a class="btn btn-success" href="{{ page.get_absolute_url }}">{% trans 'View on site' %}</a></p>
-=======
 <p><a class="btn btn-success" href="{{ page.get_absolute_url }}">{% trans "View on site" %}</a></p>
->>>>>>> 3d0fead9
 {% endif %}
 
 {% endblock dashboard_content %}