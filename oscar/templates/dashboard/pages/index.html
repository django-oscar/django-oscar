{% extends 'dashboard/layout.html' %}
{% load dashboard_tags %}
{% load i18n %}

{% block body_class %}pages{% endblock %}
{% block title %}
<<<<<<< HEAD
{% trans 'Pages' %} | {{ block.super }}
=======
{% trans "Pages" %} | {{ block.super }}
>>>>>>> 3d0fead9
{% endblock %}

{% block breadcrumbs %}
<ul class="breadcrumb">
    <li>
<<<<<<< HEAD
        <a href="{% url dashboard:index %}">{% trans 'Dashboard' %}</a>
        <span class="divider">/</span>
    </li>
    <li class="active"><a href=".">{% trans 'Page Management' %}</a></li>
=======
	<a href="{% url dashboard:index %}">{% trans "Dashboard" %}</a>
        <span class="divider">/</span>
    </li>
	<li class="active"><a href=".">{% trans "Page Management" %}</a></li>
>>>>>>> 3d0fead9
</ul>
{% endblock %}

{% block header %}
<div class="page-header action">
<<<<<<< HEAD
    <h1>{% trans 'Page Management' %}</h1><a href="#" class="pull_out">{% trans 'Search Pages' %}</a>
=======
	<h1>{% trans "Page Management" %}</h1><a href="#" class="pull_out">{% trans "Search Pages" %}</a>
>>>>>>> 3d0fead9
    <div class="orders_search" style="display:none">
        <form action="." method="get" class="form-horizontal">
            {% include "partials/form_fields.html" with form=form %}
           <div class="form-actions">
<<<<<<< HEAD
               <input type="submit" value="{% trans 'Search' %}" class="btn btn-primary"/>
=======
			   <input type="submit" value="{% trans "Search" %}" class="btn btn-primary"/>
>>>>>>> 3d0fead9
           </div>
        </form>
    </div>
</div>
{% endblock header %}

{% block dashboard_content %}

<div class="sub-header">
    <h2>{{ queryset_description }}</h2>
</div>

<<<<<<< HEAD
<form action="{% url dashboard:page-create %}" method="get" class="form-horizontal">
        <input type="submit" value="{% trans 'Create New Page' %}" class="btn-primary" />
</form>
=======
<a class="btn btn-primary btn-large" href="{% url dashboard:page-create %}">{% trans "Create new page" %}</a>
>>>>>>> 3d0fead9

{% if flatpage_list.count %}
<form action="." method="post">
    {% csrf_token %}
<table class="table table-striped table-bordered">
    <tr>
<<<<<<< HEAD
        <th>{% trans 'Title' %}</th>
        <th>{% trans 'URL' %}</th>
=======
		<th>{% trans "Title" %}</th>
		<th>{% trans "URL" %}</th>
>>>>>>> 3d0fead9
        <th></th>
    </tr>
    {% for page in flatpage_list %}
    <tr>
        <td>{{ page.title}}</td>
        <td>{{ page.url}}</td>
        <td>
<<<<<<< HEAD
            <a class="btn btn-info" href="{{ page.get_absolute_url }}">{% trans 'View' %}</a>
            <a class="btn btn-success" href="{% url dashboard:page-update page.id %}">{% trans 'Edit' %}</a>
            <a class="btn btn-danger" href="{% url dashboard:page-delete page.id %}">{% trans 'Delete' %}</a>
=======
			<a class="btn btn-info" href="{{ page.get_absolute_url }}">{% trans "View" %}</a>
			<a class="btn btn-success" href="{% url dashboard:page-update page.id %}">{% trans "Edit" %}</a>
			<a class="btn btn-danger" href="{% url dashboard:page-delete page.id %}">{% trans "Delete" %}</a>
>>>>>>> 3d0fead9
        </td>
    </tr>
    {% endfor %}
</table>

{% if page_obj %}
    {% include "catalogue/partials/pagination.html" %}
{% endif %}
</form>

{% else %}

<<<<<<< HEAD
<p>{% trans 'No pages found.' %}</p>
=======
<p>{% trans "No pages found." %}</p>
>>>>>>> 3d0fead9

{% endif %}

{% endblock dashboard_content %}

{% block onbodyload %}
oscar.dashboard.search.init();
{% endblock onbodyload %}<|MERGE_RESOLUTION|>--- conflicted
+++ resolved
@@ -4,46 +4,27 @@
 
 {% block body_class %}pages{% endblock %}
 {% block title %}
-<<<<<<< HEAD
-{% trans 'Pages' %} | {{ block.super }}
-=======
 {% trans "Pages" %} | {{ block.super }}
->>>>>>> 3d0fead9
 {% endblock %}
 
 {% block breadcrumbs %}
 <ul class="breadcrumb">
     <li>
-<<<<<<< HEAD
-        <a href="{% url dashboard:index %}">{% trans 'Dashboard' %}</a>
+    <a href="{% url dashboard:index %}">{% trans "Dashboard" %}</a>
         <span class="divider">/</span>
     </li>
-    <li class="active"><a href=".">{% trans 'Page Management' %}</a></li>
-=======
-	<a href="{% url dashboard:index %}">{% trans "Dashboard" %}</a>
-        <span class="divider">/</span>
-    </li>
-	<li class="active"><a href=".">{% trans "Page Management" %}</a></li>
->>>>>>> 3d0fead9
+    <li class="active"><a href=".">{% trans "Page Management" %}</a></li>
 </ul>
 {% endblock %}
 
 {% block header %}
 <div class="page-header action">
-<<<<<<< HEAD
-    <h1>{% trans 'Page Management' %}</h1><a href="#" class="pull_out">{% trans 'Search Pages' %}</a>
-=======
-	<h1>{% trans "Page Management" %}</h1><a href="#" class="pull_out">{% trans "Search Pages" %}</a>
->>>>>>> 3d0fead9
+    <h1>{% trans "Page Management" %}</h1><a href="#" class="pull_out">{% trans "Search Pages" %}</a>
     <div class="orders_search" style="display:none">
         <form action="." method="get" class="form-horizontal">
             {% include "partials/form_fields.html" with form=form %}
            <div class="form-actions">
-<<<<<<< HEAD
                <input type="submit" value="{% trans 'Search' %}" class="btn btn-primary"/>
-=======
-			   <input type="submit" value="{% trans "Search" %}" class="btn btn-primary"/>
->>>>>>> 3d0fead9
            </div>
         </form>
     </div>
@@ -56,26 +37,15 @@
     <h2>{{ queryset_description }}</h2>
 </div>
 
-<<<<<<< HEAD
-<form action="{% url dashboard:page-create %}" method="get" class="form-horizontal">
-        <input type="submit" value="{% trans 'Create New Page' %}" class="btn-primary" />
-</form>
-=======
 <a class="btn btn-primary btn-large" href="{% url dashboard:page-create %}">{% trans "Create new page" %}</a>
->>>>>>> 3d0fead9
 
 {% if flatpage_list.count %}
 <form action="." method="post">
     {% csrf_token %}
 <table class="table table-striped table-bordered">
     <tr>
-<<<<<<< HEAD
-        <th>{% trans 'Title' %}</th>
-        <th>{% trans 'URL' %}</th>
-=======
-		<th>{% trans "Title" %}</th>
-		<th>{% trans "URL" %}</th>
->>>>>>> 3d0fead9
+        <th>{% trans "Title" %}</th>
+        <th>{% trans "URL" %}</th>
         <th></th>
     </tr>
     {% for page in flatpage_list %}
@@ -83,15 +53,9 @@
         <td>{{ page.title}}</td>
         <td>{{ page.url}}</td>
         <td>
-<<<<<<< HEAD
-            <a class="btn btn-info" href="{{ page.get_absolute_url }}">{% trans 'View' %}</a>
-            <a class="btn btn-success" href="{% url dashboard:page-update page.id %}">{% trans 'Edit' %}</a>
-            <a class="btn btn-danger" href="{% url dashboard:page-delete page.id %}">{% trans 'Delete' %}</a>
-=======
-			<a class="btn btn-info" href="{{ page.get_absolute_url }}">{% trans "View" %}</a>
-			<a class="btn btn-success" href="{% url dashboard:page-update page.id %}">{% trans "Edit" %}</a>
-			<a class="btn btn-danger" href="{% url dashboard:page-delete page.id %}">{% trans "Delete" %}</a>
->>>>>>> 3d0fead9
+            <a class="btn btn-info" href="{{ page.get_absolute_url }}">{% trans "View" %}</a>
+            <a class="btn btn-success" href="{% url dashboard:page-update page.id %}">{% trans "Edit" %}</a>
+            <a class="btn btn-danger" href="{% url dashboard:page-delete page.id %}">{% trans "Delete" %}</a>
         </td>
     </tr>
     {% endfor %}
@@ -104,11 +68,7 @@
 
 {% else %}
 
-<<<<<<< HEAD
-<p>{% trans 'No pages found.' %}</p>
-=======
 <p>{% trans "No pages found." %}</p>
->>>>>>> 3d0fead9
 
 {% endif %}
 
