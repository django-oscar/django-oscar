{% extends 'dashboard/layout.html' %}
{% load currency_filters %}
{% load i18n %}

{% block title %}
<<<<<<< HEAD
{% trans 'Range management' %} | {{ block.super }}
=======
{% trans "Range management" %} | {{ block.super }}
>>>>>>> 3d0fead9
{% endblock %}

{% block breadcrumbs %}
<ul class="breadcrumb">
    <li>
<<<<<<< HEAD
        <a href="{% url dashboard:index %}">{% trans 'Dashboard' %}</a>
        <span class="divider">/</span>
    </li>
    <li class="active"><a href=".">{% trans 'Range management' %}</a></li>
=======
	<a href="{% url dashboard:index %}">{% trans "Dashboard" %}</a>
        <span class="divider">/</span>
    </li>
	<li class="active"><a href=".">{% trans "Range management" %}</a></li>
>>>>>>> 3d0fead9
</ul>
{% endblock %}

{% block header %}
<div class="page-header">
<<<<<<< HEAD
    <h1>{% trans 'Range management' %}</h1>
=======
	<h1>{% trans "Range management" %}</h1>
>>>>>>> 3d0fead9
</div>
{% endblock header %}

{% block dashboard_content %}

<<<<<<< HEAD
    <p><a href="{% url dashboard:range-create %}" class="btn-large btn-primary">{% trans 'Create new range' %}</a></p>

    <div class="sub-header">
        <h2>{% trans 'All ranges' %}</h2>
    </div>
    {% if ranges.count %}
        <table class="table table-striped table-bordered">
            <tr>
                <th>{% trans 'Name' %}</th>
                <th>{% trans 'Num products' %}</th>
                <th>{% trans 'Date created' %}</th>
                <th></th>
            </tr>
            {% for range in ranges %}
            <tr>
                <td>{{ range.name }}</td>
                <td>{{ range.num_products|default:"-" }}</td>
                <td>{{ range.date_created }}</td>
                <td>
                    <a class="btn btn-primary" href="{% url dashboard:range-update range.id %}">{% trans 'Edit' %}</a>
                    {% if not range.includes_all_products %}
                    <a class="btn btn-info" href="{% url dashboard:range-products range.id %}">{% trans 'Edit products' %}</a>
                    {% endif %}
                    <a class="btn btn-danger" href="{% url dashboard:range-delete range.id %}">{% trans 'Delete' %}</a>
                </td>
            </tr>
            {% endfor %}
        </table>
        {% if page_obj %}
            {% include "catalogue/partials/pagination.html" %}
        {% endif %}
    {% else %}
        <p>{% trans 'No ranges found.' %}</p>
    {% endif %}
=======
<p><a href="{% url dashboard:range-create %}" class="btn-large btn-primary">{% trans "Create new range" %}</a></p>

	<div class="sub-header">
		<h2>{% trans "All ranges" %}</h2>
	</div>
	{% if ranges.count %}
		<table class="table table-striped table-bordered">
			<tr>
				<th>{% trans "Name" %}</th>
				<th>{% trans "Num products" %}</th>
				<th>{% trans "Date created" %}</th>
				<th></th>
			</tr>
			{% for range in ranges %}
			<tr>
				<td>{{ range.name }}</td>
				<td>{{ range.num_products|default:"-" }}</td>
				<td>{{ range.date_created }}</td>
				<td>
					<a class="btn btn-primary" href="{% url dashboard:range-update range.id %}">{% trans "Edit" %}</a>
					{% if not range.includes_all_products %}
					<a class="btn btn-info" href="{% url dashboard:range-products range.id %}">{% trans "Edit products" %}</a>
					{% endif %}
					<a class="btn btn-danger" href="{% url dashboard:range-delete range.id %}">{% trans "Delete" %}</a>
				</td>
			</tr>
			{% endfor %}
		</table>
		{% if page_obj %}
			{% include "catalogue/partials/pagination.html" %}
		{% endif %}
	{% else %}
	<p>{% trans "No ranges found." %}</p>
	{% endif %}
>>>>>>> 3d0fead9
{% endblock dashboard_content %}<|MERGE_RESOLUTION|>--- conflicted
+++ resolved
@@ -3,54 +3,38 @@
 {% load i18n %}
 
 {% block title %}
-<<<<<<< HEAD
-{% trans 'Range management' %} | {{ block.super }}
-=======
 {% trans "Range management" %} | {{ block.super }}
->>>>>>> 3d0fead9
 {% endblock %}
 
 {% block breadcrumbs %}
 <ul class="breadcrumb">
     <li>
-<<<<<<< HEAD
-        <a href="{% url dashboard:index %}">{% trans 'Dashboard' %}</a>
+        <a href="{% url dashboard:index %}">{% trans "Dashboard" %}</a>
         <span class="divider">/</span>
     </li>
-    <li class="active"><a href=".">{% trans 'Range management' %}</a></li>
-=======
-	<a href="{% url dashboard:index %}">{% trans "Dashboard" %}</a>
-        <span class="divider">/</span>
-    </li>
-	<li class="active"><a href=".">{% trans "Range management" %}</a></li>
->>>>>>> 3d0fead9
+    <li class="active"><a href=".">{% trans "Range management" %}</a></li>
 </ul>
 {% endblock %}
 
 {% block header %}
 <div class="page-header">
-<<<<<<< HEAD
-    <h1>{% trans 'Range management' %}</h1>
-=======
-	<h1>{% trans "Range management" %}</h1>
->>>>>>> 3d0fead9
+    <h1>{% trans "Range management" %}</h1>
 </div>
 {% endblock header %}
 
 {% block dashboard_content %}
 
-<<<<<<< HEAD
-    <p><a href="{% url dashboard:range-create %}" class="btn-large btn-primary">{% trans 'Create new range' %}</a></p>
+<p><a href="{% url dashboard:range-create %}" class="btn-large btn-primary">{% trans "Create new range" %}</a></p>
 
     <div class="sub-header">
-        <h2>{% trans 'All ranges' %}</h2>
+        <h2>{% trans "All ranges" %}</h2>
     </div>
     {% if ranges.count %}
         <table class="table table-striped table-bordered">
             <tr>
-                <th>{% trans 'Name' %}</th>
-                <th>{% trans 'Num products' %}</th>
-                <th>{% trans 'Date created' %}</th>
+                <th>{% trans "Name" %}</th>
+                <th>{% trans "Num products" %}</th>
+                <th>{% trans "Date created" %}</th>
                 <th></th>
             </tr>
             {% for range in ranges %}
@@ -59,11 +43,11 @@
                 <td>{{ range.num_products|default:"-" }}</td>
                 <td>{{ range.date_created }}</td>
                 <td>
-                    <a class="btn btn-primary" href="{% url dashboard:range-update range.id %}">{% trans 'Edit' %}</a>
+                    <a class="btn btn-primary" href="{% url dashboard:range-update range.id %}">{% trans "Edit" %}</a>
                     {% if not range.includes_all_products %}
-                    <a class="btn btn-info" href="{% url dashboard:range-products range.id %}">{% trans 'Edit products' %}</a>
+                    <a class="btn btn-info" href="{% url dashboard:range-products range.id %}">{% trans "Edit products" %}</a>
                     {% endif %}
-                    <a class="btn btn-danger" href="{% url dashboard:range-delete range.id %}">{% trans 'Delete' %}</a>
+                    <a class="btn btn-danger" href="{% url dashboard:range-delete range.id %}">{% trans "Delete" %}</a>
                 </td>
             </tr>
             {% endfor %}
@@ -72,42 +56,6 @@
             {% include "catalogue/partials/pagination.html" %}
         {% endif %}
     {% else %}
-        <p>{% trans 'No ranges found.' %}</p>
+    <p>{% trans "No ranges found." %}</p>
     {% endif %}
-=======
-<p><a href="{% url dashboard:range-create %}" class="btn-large btn-primary">{% trans "Create new range" %}</a></p>
-
-	<div class="sub-header">
-		<h2>{% trans "All ranges" %}</h2>
-	</div>
-	{% if ranges.count %}
-		<table class="table table-striped table-bordered">
-			<tr>
-				<th>{% trans "Name" %}</th>
-				<th>{% trans "Num products" %}</th>
-				<th>{% trans "Date created" %}</th>
-				<th></th>
-			</tr>
-			{% for range in ranges %}
-			<tr>
-				<td>{{ range.name }}</td>
-				<td>{{ range.num_products|default:"-" }}</td>
-				<td>{{ range.date_created }}</td>
-				<td>
-					<a class="btn btn-primary" href="{% url dashboard:range-update range.id %}">{% trans "Edit" %}</a>
-					{% if not range.includes_all_products %}
-					<a class="btn btn-info" href="{% url dashboard:range-products range.id %}">{% trans "Edit products" %}</a>
-					{% endif %}
-					<a class="btn btn-danger" href="{% url dashboard:range-delete range.id %}">{% trans "Delete" %}</a>
-				</td>
-			</tr>
-			{% endfor %}
-		</table>
-		{% if page_obj %}
-			{% include "catalogue/partials/pagination.html" %}
-		{% endif %}
-	{% else %}
-	<p>{% trans "No ranges found." %}</p>
-	{% endif %}
->>>>>>> 3d0fead9
 {% endblock dashboard_content %}