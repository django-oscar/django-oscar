{% extends 'dashboard/layout.html' %}
{% load currency_filters %}
{% load i18n %}

{% block title %}
<<<<<<< HEAD
{% blocktrans %}Delete range #{{ range.id }}?{% endblocktrans %} | {% trans 'Range management' %} | {{ block.super }}
=======
{% blocktrans %}Delete range #{{ range.id }}?{% endblocktrans %} | {% trans "Range management" %} | {{ block.super }}
>>>>>>> 3d0fead9
{% endblock %}

{% block breadcrumbs %}
<ul class="breadcrumb">
    <li>
<<<<<<< HEAD
        <a href="{% url dashboard:index %}">{% trans 'Dashboard' %}</a>
        <span class="divider">/</span>
    </li>
    <li>
        <a href="{% url dashboard:range-list %}">{% trans 'Ranges' %}</a>
        <span class="divider">/</span>
    </li>
    <li class="active"><a href=".">{% blocktrans %}Delete range '{{ range.name }}'?{% endblocktrans %}</a></li>
=======
	<a href="{% url dashboard:index %}">{% trans "Dashboard" %}</a>
        <span class="divider">/</span>
    </li>
    <li>
	<a href="{% url dashboard:range-list %}">{% trans "Ranges" %}</a>
        <span class="divider">/</span>
    </li>
	<li class="active"><a href=".">{% blocktrans %}Delete range '{{ range.name }}'?{% endblocktrans %}</a></li>
>>>>>>> 3d0fead9
</ul>
{% endblock %}

{% block header %}
<div class="page-header">
<<<<<<< HEAD
    <h1>{% blocktrans %}Delete range '{{ range.name }}'?{% endblocktrans %}</h1>
=======
	<h1>{% blocktrans %}Delete range '{{ range.name }}'?{% endblocktrans %}</h1>
>>>>>>> 3d0fead9
</div>
{% endblock header %}

{% block dashboard_content %}
<form action="." method="post" class="">
<<<<<<< HEAD
    {% csrf_token %}
    <div class="form-actions">
        <button class="btn btn-danger btn-large" type="submit">{% trans 'Delete' %}</button> {% trans 'or' %}
        <a href="{% url dashboard:range-list %}">{% trans 'cancel' %}</a>
    </div>
=======
	{% csrf_token %}
	<div class="form-actions">
		<button class="btn btn-danger btn-large" type="submit">{% trans "Delete" %}</button> {% trans "or" %}
		<a href="{% url dashboard:range-list %}">{% trans "cancel" %}</a>
	</div>
>>>>>>> 3d0fead9
</form>
{% endblock dashboard_content %}<|MERGE_RESOLUTION|>--- conflicted
+++ resolved
@@ -3,62 +3,35 @@
 {% load i18n %}
 
 {% block title %}
-<<<<<<< HEAD
-{% blocktrans %}Delete range #{{ range.id }}?{% endblocktrans %} | {% trans 'Range management' %} | {{ block.super }}
-=======
 {% blocktrans %}Delete range #{{ range.id }}?{% endblocktrans %} | {% trans "Range management" %} | {{ block.super }}
->>>>>>> 3d0fead9
 {% endblock %}
 
 {% block breadcrumbs %}
 <ul class="breadcrumb">
     <li>
-<<<<<<< HEAD
-        <a href="{% url dashboard:index %}">{% trans 'Dashboard' %}</a>
+        <a href="{% url dashboard:index %}">{% trans "Dashboard" %}</a>
         <span class="divider">/</span>
     </li>
     <li>
-        <a href="{% url dashboard:range-list %}">{% trans 'Ranges' %}</a>
+        <a href="{% url dashboard:range-list %}">{% trans "Ranges" %}</a>
         <span class="divider">/</span>
     </li>
     <li class="active"><a href=".">{% blocktrans %}Delete range '{{ range.name }}'?{% endblocktrans %}</a></li>
-=======
-	<a href="{% url dashboard:index %}">{% trans "Dashboard" %}</a>
-        <span class="divider">/</span>
-    </li>
-    <li>
-	<a href="{% url dashboard:range-list %}">{% trans "Ranges" %}</a>
-        <span class="divider">/</span>
-    </li>
-	<li class="active"><a href=".">{% blocktrans %}Delete range '{{ range.name }}'?{% endblocktrans %}</a></li>
->>>>>>> 3d0fead9
 </ul>
 {% endblock %}
 
 {% block header %}
 <div class="page-header">
-<<<<<<< HEAD
     <h1>{% blocktrans %}Delete range '{{ range.name }}'?{% endblocktrans %}</h1>
-=======
-	<h1>{% blocktrans %}Delete range '{{ range.name }}'?{% endblocktrans %}</h1>
->>>>>>> 3d0fead9
 </div>
 {% endblock header %}
 
 {% block dashboard_content %}
 <form action="." method="post" class="">
-<<<<<<< HEAD
     {% csrf_token %}
     <div class="form-actions">
-        <button class="btn btn-danger btn-large" type="submit">{% trans 'Delete' %}</button> {% trans 'or' %}
-        <a href="{% url dashboard:range-list %}">{% trans 'cancel' %}</a>
+        <button class="btn btn-danger btn-large" type="submit">{% trans "Delete" %}</button> {% trans "or" %}
+        <a href="{% url dashboard:range-list %}">{% trans "cancel" %}</a>
     </div>
-=======
-	{% csrf_token %}
-	<div class="form-actions">
-		<button class="btn btn-danger btn-large" type="submit">{% trans "Delete" %}</button> {% trans "or" %}
-		<a href="{% url dashboard:range-list %}">{% trans "cancel" %}</a>
-	</div>
->>>>>>> 3d0fead9
 </form>
 {% endblock dashboard_content %}