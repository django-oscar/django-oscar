{% extends 'dashboard/layout.html' %}
{% load i18n %}

{% block breadcrumbs %}
<ul class="breadcrumb">
    <li>
<<<<<<< HEAD
        <a href="{% url dashboard:index %}">{% trans 'Dashboard' %}</a>
        <span class="divider">/</span>
    </li>
    <li>
        <a href="{% url dashboard:promotion-list %}">{% trans 'Content blocks' %}</a>
        <span class="divider">/</span>
    </li>
    <li class="active"><a href=".">{% trans 'Delete content block?' %}</a></li>
=======
	<a href="{% url dashboard:index %}">{% trans "Dashboard" %}</a>
        <span class="divider">/</span>
    </li>
    <li>
	<a href="{% url dashboard:promotion-list %}">{% trans "Content blocks" %}</a>
        <span class="divider">/</span>
    </li>
	<li class="active"><a href=".">{% trans "Delete content block?" %}</a></li>
>>>>>>> 3d0fead9
</ul>
{% endblock %}

{% block header %}
<div class="page-header">
<<<<<<< HEAD
    <h1>{% trans 'Delete content block?' %}</h1>
=======
	<h1>{% trans "Delete content block?" %}</h1>
>>>>>>> 3d0fead9
</div>
{% endblock header%}

{% block dashboard_content %}
<form action="." method="post">
<<<<<<< HEAD
    {% csrf_token %}
    {{ form }}
    <p>{% blocktrans %}Delete {{ object.type }} content block <strong>{{ object.name }}</strong> - are you sure?{% endblocktrans %}</p>
    <div class="form-actions">
        <button type="submit" class="btn btn-danger">{% trans 'Delete' %}</button>
        {% trans 'or' %} <a href="{% url dashboard:promotion-list %}">{% trans 'cancel' %}</a>
    </div>
=======
	{% csrf_token %}
	{{ form }}
	<p>{% blocktrans %}Delete {{ object.type }} content block <strong>{{ object.name }}</strong> - are you sure?{% endblocktrans %}</p>
	<div class="form-actions">
		<button type="submit" class="btn btn-danger">{% trans "Delete" %}</button>
		{% trans "or" %} <a href="{% url dashboard:promotion-list %}">{% trans "cancel" %}</a>
	</div>
>>>>>>> 3d0fead9
</form>
{% endblock %}<|MERGE_RESOLUTION|>--- conflicted
+++ resolved
@@ -4,56 +4,31 @@
 {% block breadcrumbs %}
 <ul class="breadcrumb">
     <li>
-<<<<<<< HEAD
-        <a href="{% url dashboard:index %}">{% trans 'Dashboard' %}</a>
+        <a href="{% url dashboard:index %}">{% trans "Dashboard" %}</a>
         <span class="divider">/</span>
     </li>
     <li>
-        <a href="{% url dashboard:promotion-list %}">{% trans 'Content blocks' %}</a>
+    <a href="{% url dashboard:promotion-list %}">{% trans "Content blocks" %}</a>
         <span class="divider">/</span>
     </li>
-    <li class="active"><a href=".">{% trans 'Delete content block?' %}</a></li>
-=======
-	<a href="{% url dashboard:index %}">{% trans "Dashboard" %}</a>
-        <span class="divider">/</span>
-    </li>
-    <li>
-	<a href="{% url dashboard:promotion-list %}">{% trans "Content blocks" %}</a>
-        <span class="divider">/</span>
-    </li>
-	<li class="active"><a href=".">{% trans "Delete content block?" %}</a></li>
->>>>>>> 3d0fead9
+    <li class="active"><a href=".">{% trans "Delete content block?" %}</a></li>
 </ul>
 {% endblock %}
 
 {% block header %}
 <div class="page-header">
-<<<<<<< HEAD
-    <h1>{% trans 'Delete content block?' %}</h1>
-=======
-	<h1>{% trans "Delete content block?" %}</h1>
->>>>>>> 3d0fead9
+    <h1>{% trans "Delete content block?" %}</h1>
 </div>
 {% endblock header%}
 
 {% block dashboard_content %}
 <form action="." method="post">
-<<<<<<< HEAD
     {% csrf_token %}
     {{ form }}
     <p>{% blocktrans %}Delete {{ object.type }} content block <strong>{{ object.name }}</strong> - are you sure?{% endblocktrans %}</p>
     <div class="form-actions">
-        <button type="submit" class="btn btn-danger">{% trans 'Delete' %}</button>
-        {% trans 'or' %} <a href="{% url dashboard:promotion-list %}">{% trans 'cancel' %}</a>
+        <button type="submit" class="btn btn-danger">{% trans "Delete" %}</button>
+        {% trans "or" %} <a href="{% url dashboard:promotion-list %}">{% trans "cancel" %}</a>
     </div>
-=======
-	{% csrf_token %}
-	{{ form }}
-	<p>{% blocktrans %}Delete {{ object.type }} content block <strong>{{ object.name }}</strong> - are you sure?{% endblocktrans %}</p>
-	<div class="form-actions">
-		<button type="submit" class="btn btn-danger">{% trans "Delete" %}</button>
-		{% trans "or" %} <a href="{% url dashboard:promotion-list %}">{% trans "cancel" %}</a>
-	</div>
->>>>>>> 3d0fead9
 </form>
 {% endblock %}