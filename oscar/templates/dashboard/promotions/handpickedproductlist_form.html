{% extends 'dashboard/promotions/form.html' %}
{% load i18n %}

{% block inlines %}
<<<<<<< HEAD
<h2>{% trans 'Products' %}</h2>
=======
<h2>{% trans "Products" %}</h2>
>>>>>>> 3d0fead9
{{ product_formset.management_form }}
{% for form in product_formset %}
    {% include "partials/form_fields.html" with form=form %}
{% endfor %}
{% endblock %}<|MERGE_RESOLUTION|>--- conflicted
+++ resolved
@@ -2,11 +2,7 @@
 {% load i18n %}
 
 {% block inlines %}
-<<<<<<< HEAD
-<h2>{% trans 'Products' %}</h2>
-=======
 <h2>{% trans "Products" %}</h2>
->>>>>>> 3d0fead9
 {{ product_formset.management_form }}
 {% for form in product_formset %}
     {% include "partials/form_fields.html" with form=form %}
