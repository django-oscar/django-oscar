--- conflicted
+++ resolved
@@ -3,32 +3,18 @@
 
 {% block header %}
 <div class="page-header">
-<<<<<<< HEAD
-    <h1>{% trans 'Remove promotion from page?' %}</h1>
-=======
-	<h1>{% trans "Remove promotion from page?" %}</h1>
->>>>>>> 3d0fead9
+    <h1>{% trans "Remove promotion from page?" %}</h1>
 </div>
 {% endblock header%}
 
 {% block dashboard_content %}
 <form action="." method="post">
-<<<<<<< HEAD
     {% csrf_token %}
-    <p>{% blocktrans with o_type=object.content_object.type name=object.name url=object.page_url %}Remove {{ o_type }} content block <strong>{{ name }}</strong> from page <strong>{{ url }}</strong> - are you sure?{% endblocktrans %}</p>
+    <p>{% blocktrans %}Remove {{ object.content_object.type }} content block <strong>{{ object.name }}</strong> from page <strong>{{ object.page_url }}</strong> - are you sure?{% endblocktrans %}</p>
 
     <div class="form-actions">
-        <button type="submit" class="btn btn-danger">{% trans 'Remove' %}</button>
-        {% trans 'or' %} <a href="{% url dashboard:promotion-list-by-url object.page_url  %}">{% trans 'cancel' %}</a>
+        <button type="submit" class="btn btn-danger">{% trans "Remove" %}</button>
+        {% trans "or" %} <a href="{% url dashboard:promotion-list-by-url object.page_url  %}">{% trans "cancel" %}</a>
     </div>
-=======
-	{% csrf_token %}
-	<p>{% blocktrans %}Remove {{ object.content_object.type }} content block <strong>{{ object.name }}</strong> from page <strong>{{ object.page_url }}</strong> - are you sure?{% endblocktrans %}</p>
-    
-	<div class="form-actions">
-		<button type="submit" class="btn btn-danger">{% trans "Remove" %}</button>
-		{% trans "or" %} <a href="{% url dashboard:promotion-list-by-url object.page_url  %}">{% trans "cancel" %}</a>
-	</div>
->>>>>>> 3d0fead9
 </form>
 {% endblock %}