--- conflicted
+++ resolved
@@ -5,37 +5,22 @@
 {% block body_class %}content-blocks{% endblock %}
 
 {% block title %}
-<<<<<<< HEAD
-{% trans 'Content blocks' %} | {{ block.super }}
-=======
-it{% trans "Content blocks" %} | {{ block.super }}
->>>>>>> 3d0fead9
+{% trans "Content blocks" %} | {{ block.super }}
 {% endblock %}
 
 {% block header %}
 <div class="page-header">
-<<<<<<< HEAD
-    <h1>{% trans 'Content blocks' %}</h1>
-=======
-	<h1>{% trans "Content blocks" %}</h1>
->>>>>>> 3d0fead9
+    <h1>{% trans "Content blocks" %}</h1>
 </div>
 {% endblock header %}
 
 {% block breadcrumbs %}
 <ul class="breadcrumb">
     <li>
-<<<<<<< HEAD
-        <a href="{% url dashboard:index %}">{% trans 'Dashboard' %}</a>
+        <a href="{% url dashboard:index %}">{% trans "Dashboard" %}</a>
         <span class="divider">/</span>
     </li>
-    <li class="active"><a href=".">{% trans 'Content blocks' %}</a></li>
-=======
-	<a href="{% url dashboard:index %}">{% trans "Dashboard" %}</a>
-        <span class="divider">/</span>
-    </li>
-	<li class="active"><a href=".">{% trans "Content blocks" %}</a></li>
->>>>>>> 3d0fead9
+    <li class="active"><a href=".">{% trans "Content blocks" %}</a></li>
 </ul>
 {% endblock %}
 
@@ -43,24 +28,19 @@
 
 
 <div class="sub-header">
-<<<<<<< HEAD
-    <h2>{% trans 'All content blocks' %}</h2>
-=======
-	<h2>{% trans "All content blocks" %}</h2>
->>>>>>> 3d0fead9
+    <h2>{% trans "All content blocks" %}</h2>
 </div>
 
 {% if num_promotions %}
 
 <table class="table table-striped table-bordered">
-<<<<<<< HEAD
     <thead>
         <tr>
-            <th>{% trans 'Name' %}</th>
-            <th>{% trans 'Type' %}</th>
-            <th>{% trans 'Number of times used' %}</th>
-            <th>{% trans 'Date created' %}</th>
-            <th>{% trans 'Actions' %}</th>
+            <th>{% trans "Name" %}</th>
+            <th>{% trans "Type" %}</th>
+            <th>{% trans "Number of times used" %}</th>
+            <th>{% trans "Date created" %}</th>
+            <th>{% trans "Actions" %}</th>
         </tr>
     </thead>
     <tbody>
@@ -71,61 +51,25 @@
             <td>{{ promotion.num_times_used }}</td>
             <td>{{ promotion.date_created }}</td>
             <td>
-                <a class="btn btn-success" href="{% url dashboard:promotion-update promotion.code promotion.id %}">{% trans 'Edit' %}</a>
-                <a class="btn btn-danger" href="{% url dashboard:promotion-delete promotion.code promotion.id %}">{% trans 'Delete' %}</a>
+                <a class="btn btn-success" href="{% url dashboard:promotion-update promotion.code promotion.id %}">{% trans "Edit" %}</a>
+                <a class="btn btn-danger" href="{% url dashboard:promotion-delete promotion.code promotion.id %}">{% trans "Delete" %}</a>
             </td>
         </tr>
         {% endfor %}
     </tbody>
-=======
-	<thead>
-		<tr>
-			<th>{% trans "Name" %}</th>
-			<th>{% trans "Type" %}</th>
-			<th>{% trans "Number of times used" %}</th>
-			<th>{% trans "Date created" %}</th>
-			<th>{% trans "Actions" %}</th>
-		</tr>
-	</thead>
-	<tbody>
-		{% for promotion in promotions %}
-		<tr>
-			<td>{{ promotion.name }}</td>
-			<td>{{ promotion.type }}</td>
-			<td>{{ promotion.num_times_used }}</td>
-			<td>{{ promotion.date_created }}</td>
-			<td>
-				<a class="btn btn-success" href="{% url dashboard:promotion-update promotion.code promotion.id %}">{% trans "Edit" %}</a>
-				<a class="btn btn-danger" href="{% url dashboard:promotion-delete promotion.code promotion.id %}">{% trans "Delete" %}</a>
-			</td>
-		</tr>
-		{% endfor %}
-	</tbody>
->>>>>>> 3d0fead9
 </table>
 
 {% else %}
 
-<<<<<<< HEAD
-<p>{% trans 'No content blocks found.' %}</p>
-=======
 <p>{% trans "No content blocks found." %}</p>
->>>>>>> 3d0fead9
 
 {% endif %}
 
 <div class="well well-info">
-<<<<<<< HEAD
-    <h3 class="app-ico ico_expand icon">{% trans 'Create a new content block' %}</h3>
+    <h3 class="app-ico ico_expand icon">{% trans "Create a new content block" %}</h3>
     <form action="{% url dashboard:promotion-create-redirect %}" method="get" class="form-inline">
         {% include "partials/form_fields_inline.html" with form=select_form %}
-        <button type="submit" class="btn btn-primary">{% trans 'Create block' %}</button>
-=======
-	<h3 class="app-ico ico_expand icon">{% trans "Create a new content block" %}</h3>
-    <form action="{% url dashboard:promotion-create-redirect %}" method="get" class="form-inline">
-        {% include "partials/form_fields_inline.html" with form=select_form %}
-		<button type="submit" class="btn btn-primary">{% trans "Create block" %}</button>
->>>>>>> 3d0fead9
+        <button type="submit" class="btn btn-primary">{% trans "Create block" %}</button>
     </form>
 </div>
 
