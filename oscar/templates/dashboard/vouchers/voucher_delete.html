{% extends 'dashboard/layout.html' %}
{% load currency_filters %}
{% load i18n %}

{% block title %}
<<<<<<< HEAD
{% blocktrans %}Delete voucher '{{ voucher.name }}'?{% endblocktrans %} | {% trans 'Vouchers' %} | {{ block.super }}
=======
{% blocktrans %}Delete voucher '{{ voucher.name }}'?{% endblocktrans %} | Vouchers | {{ block.super }}
>>>>>>> 3d0fead9
{% endblock %}

{% block breadcrumbs %}
<ul class="breadcrumb">
    <li>
<<<<<<< HEAD
        <a href="{% url dashboard:index %}">{% trans 'Dashboard' %}</a>
        <span class="divider">/</span>
    </li>
    <li>
        <a href="{% url dashboard:voucher-list %}">{% trans 'Vouchers' %}</a>
        <span class="divider">/</span>
    </li>
    <li class="active"><a href=".">{% blocktrans %}Delete voucher '{{ voucher.name }}'?{% endblocktrans %}</a></li>
=======
	<a href="{% url dashboard:index %}">{% trans "Dashboard" %}</a>
        <span class="divider">/</span>
    </li>
    <li>
	<a href="{% url dashboard:voucher-list %}">{% trans "Vouchers" %}</a>
        <span class="divider">/</span>
    </li>
	<li class="active"><a href=".">{% blocktrans %}Delete voucher '{{ voucher.name }}'?{% endblocktrans %}</a></li>
>>>>>>> 3d0fead9
</ul>
{% endblock %}

{% block header %}
<div class="page-header">
<<<<<<< HEAD
    <h1>{% blocktrans %}Delete voucher '{{ voucher.name }}'?{% endblocktrans %}</h1>
=======
	<h1>{% trans "Delete voucher '{{ voucher.name }}'?" %}</h1>
>>>>>>> 3d0fead9
</div>
{% endblock header %}

{% block dashboard_content %}

<<<<<<< HEAD
    <h2>{% trans 'Voucher details' %}</h2>
    <table class="table">
        <tbody>
            <tr><th>{% trans 'Name' %}</th><td>{{ voucher.name }}</td></tr>
            <tr><th>{% trans 'Code' %}</th><td>{{ voucher.code }}</td></tr>
            <tr><th>{% trans 'Start date' %}</th><td>{{ voucher.start_date }}</td></tr>
            <tr><th>{% trans 'End date' %}</th><td>{{ voucher.end_date }}</td></tr>
            <tr><th>{% trans 'Usage' %}</th><td>{{ voucher.usage }}</td></tr>
            <tr><th>{% trans 'Discount' %}</th><td>{{ voucher.benefit_description }}</td></tr>
        </tbody>
    </table>

    <form action="." method="post" class="">
        {% csrf_token %}
        <div class="form-actions">
            <button class="btn btn-danger btn-large" type="submit">{% trans 'Delete' %}</button> {% trans 'or' %}
            <a href="{% url dashboard:range-list %}">{% trans 'cancel' %}</a>
        </div>
    </form>
=======
<h2>{% trans "Voucher details" %}</h2>
	<table class="table">
		<tbody>
			<tr><th>{% trans "Name" %}</th><td>{{ voucher.name }}</td></tr>
			<tr><th>{% trans "Code" %}</th><td>{{ voucher.code }}</td></tr>
			<tr><th>{% trans "Start date" %}</th><td>{{ voucher.start_date }}</td></tr>
			<tr><th>{% trans "End date" %}</th><td>{{ voucher.end_date }}</td></tr>
			<tr><th>{% trans "Usage" %}</th><td>{{ voucher.usage }}</td></tr>
			<tr><th>{% trans "Discount" %}</th><td>{{ voucher.benefit_description }}</td></tr>
		</tbody>
	</table>

	<form action="." method="post" class="">
		{% csrf_token %}
		<div class="form-actions">
			<button class="btn btn-danger btn-large" type="submit">{% trans "Delete" %}</button> {% trans "or" %}
			<a href="{% url dashboard:voucher-list %}">{% trans "cancel" %}</a>
		</div>
	</form>
>>>>>>> 3d0fead9

{% endblock dashboard_content %}<|MERGE_RESOLUTION|>--- conflicted
+++ resolved
@@ -3,90 +3,49 @@
 {% load i18n %}
 
 {% block title %}
-<<<<<<< HEAD
-{% blocktrans %}Delete voucher '{{ voucher.name }}'?{% endblocktrans %} | {% trans 'Vouchers' %} | {{ block.super }}
-=======
 {% blocktrans %}Delete voucher '{{ voucher.name }}'?{% endblocktrans %} | Vouchers | {{ block.super }}
->>>>>>> 3d0fead9
 {% endblock %}
 
 {% block breadcrumbs %}
 <ul class="breadcrumb">
     <li>
-<<<<<<< HEAD
-        <a href="{% url dashboard:index %}">{% trans 'Dashboard' %}</a>
+        <a href="{% url dashboard:index %}">{% trans "Dashboard" %}</a>
         <span class="divider">/</span>
     </li>
     <li>
-        <a href="{% url dashboard:voucher-list %}">{% trans 'Vouchers' %}</a>
+        <a href="{% url dashboard:voucher-list %}">{% trans "Vouchers" %}</a>
         <span class="divider">/</span>
     </li>
     <li class="active"><a href=".">{% blocktrans %}Delete voucher '{{ voucher.name }}'?{% endblocktrans %}</a></li>
-=======
-	<a href="{% url dashboard:index %}">{% trans "Dashboard" %}</a>
-        <span class="divider">/</span>
-    </li>
-    <li>
-	<a href="{% url dashboard:voucher-list %}">{% trans "Vouchers" %}</a>
-        <span class="divider">/</span>
-    </li>
-	<li class="active"><a href=".">{% blocktrans %}Delete voucher '{{ voucher.name }}'?{% endblocktrans %}</a></li>
->>>>>>> 3d0fead9
-</ul>
+    </ul>
 {% endblock %}
 
 {% block header %}
 <div class="page-header">
-<<<<<<< HEAD
     <h1>{% blocktrans %}Delete voucher '{{ voucher.name }}'?{% endblocktrans %}</h1>
-=======
-	<h1>{% trans "Delete voucher '{{ voucher.name }}'?" %}</h1>
->>>>>>> 3d0fead9
 </div>
 {% endblock header %}
 
 {% block dashboard_content %}
 
-<<<<<<< HEAD
-    <h2>{% trans 'Voucher details' %}</h2>
+<h2>{% trans "Voucher details" %}</h2>
     <table class="table">
         <tbody>
-            <tr><th>{% trans 'Name' %}</th><td>{{ voucher.name }}</td></tr>
-            <tr><th>{% trans 'Code' %}</th><td>{{ voucher.code }}</td></tr>
-            <tr><th>{% trans 'Start date' %}</th><td>{{ voucher.start_date }}</td></tr>
-            <tr><th>{% trans 'End date' %}</th><td>{{ voucher.end_date }}</td></tr>
-            <tr><th>{% trans 'Usage' %}</th><td>{{ voucher.usage }}</td></tr>
-            <tr><th>{% trans 'Discount' %}</th><td>{{ voucher.benefit_description }}</td></tr>
+            <tr><th>{% trans "Name" %}</th><td>{{ voucher.name }}</td></tr>
+            <tr><th>{% trans "Code" %}</th><td>{{ voucher.code }}</td></tr>
+            <tr><th>{% trans "Start date" %}</th><td>{{ voucher.start_date }}</td></tr>
+            <tr><th>{% trans "End date" %}</th><td>{{ voucher.end_date }}</td></tr>
+            <tr><th>{% trans "Usage" %}</th><td>{{ voucher.usage }}</td></tr>
+            <tr><th>{% trans "Discount" %}</th><td>{{ voucher.benefit_description }}</td></tr>
         </tbody>
     </table>
 
     <form action="." method="post" class="">
         {% csrf_token %}
         <div class="form-actions">
-            <button class="btn btn-danger btn-large" type="submit">{% trans 'Delete' %}</button> {% trans 'or' %}
-            <a href="{% url dashboard:range-list %}">{% trans 'cancel' %}</a>
+            <button class="btn btn-danger btn-large" type="submit">{% trans "Delete" %}</button> {% trans "or" %}
+            <a href="{% url dashboard:voucher-list %}">{% trans "cancel" %}</a>
         </div>
     </form>
-=======
-<h2>{% trans "Voucher details" %}</h2>
-	<table class="table">
-		<tbody>
-			<tr><th>{% trans "Name" %}</th><td>{{ voucher.name }}</td></tr>
-			<tr><th>{% trans "Code" %}</th><td>{{ voucher.code }}</td></tr>
-			<tr><th>{% trans "Start date" %}</th><td>{{ voucher.start_date }}</td></tr>
-			<tr><th>{% trans "End date" %}</th><td>{{ voucher.end_date }}</td></tr>
-			<tr><th>{% trans "Usage" %}</th><td>{{ voucher.usage }}</td></tr>
-			<tr><th>{% trans "Discount" %}</th><td>{{ voucher.benefit_description }}</td></tr>
-		</tbody>
-	</table>
-
-	<form action="." method="post" class="">
-		{% csrf_token %}
-		<div class="form-actions">
-			<button class="btn btn-danger btn-large" type="submit">{% trans "Delete" %}</button> {% trans "or" %}
-			<a href="{% url dashboard:voucher-list %}">{% trans "cancel" %}</a>
-		</div>
-	</form>
->>>>>>> 3d0fead9
 
 {% endblock dashboard_content %}