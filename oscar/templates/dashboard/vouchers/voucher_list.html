{% extends 'dashboard/layout.html' %}
{% load currency_filters %}
{% load i18n %}

{% block title %}
{{ description }} | {{ block.super }}
{% endblock %}

{% block breadcrumbs %}
<ul class="breadcrumb">
    <li>
<<<<<<< HEAD
        <a href="{% url dashboard:index %}">{% trans 'Dashboard' %}</a>
=======
	<a href="{% url dashboard:index %}">{% trans "Dashboard" %}</a>
>>>>>>> 3d0fead9
        <span class="divider">/</span>
    </li>
    <li class="active"><a href=".">{{ description }}</a></li>
</ul>
{% endblock %}

{% block header %}
<div class="page-header">
<<<<<<< HEAD
    <h1>{% trans 'Vouchers' %}</h1>
=======
	<h1>{% trans "Vouchers" %}</h1>
>>>>>>> 3d0fead9
</div>
{% endblock header %}

{% block dashboard_content %}
<div class="well well-info">
    <div class="sub-header">
<<<<<<< HEAD
        <h3>{% trans 'Search' %}</h3>
    </div>
    <form action="." method="get" class="form-inline">
        {% include 'partials/form_fields_inline.html' with form=form %}
        <button type="submit" class="btn btn-primary">{% trans 'Search' %}</button>
        <a href="{% url dashboard:voucher-list %}" class="btn">{% trans 'Reset' %}</a>
    </form>
</div>

<p><a href="{% url dashboard:voucher-create %} " class="btn-large btn-primary">{% trans 'Create new voucher' %}</a></p>

    <div class="sub-header">
        <h2>{{ description }}</h2>
    </div>
    {% if vouchers.count %}
        <table class="table table-striped table-bordered">
            <tr>
                <th>{% trans 'Name' %}</th>
                <th>{% trans 'Code' %}</th>
                <th>{% trans 'Is active?' %}</th>
                <th>{% trans 'Num baskets' %}</th>
                <th>{% trans 'Num orders' %}</th>
                <th>{% trans 'Date created' %}</th>
                <th></th>
            </tr>
            {% for voucher in vouchers %}
            <tr>
                <td>{{ voucher.name }}</td>
                <td>{{ voucher.code }}</td>
                <td>{{ voucher.is_active }}</td>
                <td>{{ voucher.num_basket_additions }}</td>
                <td>{{ voucher.num_orders }}</td>
                <td>{{ voucher.date_created }}</td>
                <td>
                    <a class="btn btn-info" href="{% url dashboard:voucher-stats voucher.id %}">{% trans 'Stats' %}</a>
                    <a class="btn btn-primary" href="{% url dashboard:voucher-update voucher.id %}">{% trans 'Edit' %}</a>
                    <a class="btn btn-danger" href="{% url dashboard:voucher-delete voucher.id %}">{% trans 'Delete' %}</a>
                </td>
            </tr>
            {% endfor %}
        </table>
        {% if page_obj %}
            {% include "catalogue/partials/pagination.html" %}
        {% endif %}
    {% else %}
        <p>{% trans 'No vouchers found.' %}</p>
    {% endif %}
=======
		<h3>{% trans "Search" %}</h3>
    </div>
    <form action="." method="get" class="form-inline">
		{% include 'partials/form_fields_inline.html' with form=form %}
		<button type="submit" class="btn btn-primary">{% trans "Search" %}</button>
		<a href="{% url dashboard:voucher-list %}" class="btn">{% trans "Reset" %}</a>
    </form>
</div>

<p><a href="{% url dashboard:voucher-create %} " class="btn-large btn-primary">{% trans "Create new voucher" %}</a></p>

	<div class="sub-header">
		<h2>{{ description }}</h2>
	</div>
	{% if vouchers.count %}
		<table class="table table-striped table-bordered">
			<tr>
				<th>{% trans "Name" %}</th>
				<th>{% trans "Code" %}</th>
				<th>{% trans "Is active?" %}</th>
				<th>{% trans "Num baskets" %}</th>
				<th>{% trans "Num orders" %}</th>
				<th>{% trans "Date created" %}</th>
				<th></th>
			</tr>
			{% for voucher in vouchers %}
			<tr>
				<td>{{ voucher.name }}</td>
				<td>{{ voucher.code }}</td>
				<td>{{ voucher.is_active }}</td>
				<td>{{ voucher.num_basket_additions }}</td>
				<td>{{ voucher.num_orders }}</td>
				<td>{{ voucher.date_created }}</td>
				<td>
					<a class="btn btn-info" href="{% url dashboard:voucher-stats voucher.id %}">{% trans "Stats" %}</a>
					<a class="btn btn-primary" href="{% url dashboard:voucher-update voucher.id %}">{% trans "Edit" %}</a>
					<a class="btn btn-danger" href="{% url dashboard:voucher-delete voucher.id %}">{% trans "Delete" %}</a>
				</td>
			</tr>
			{% endfor %}
		</table>
		{% if page_obj %}
			{% include "catalogue/partials/pagination.html" %}
		{% endif %}
	{% else %}
	<p>{% trans "No vouchers found." %}</p>
	{% endif %}
>>>>>>> 3d0fead9
{% endblock dashboard_content %}<|MERGE_RESOLUTION|>--- conflicted
+++ resolved
@@ -9,11 +9,7 @@
 {% block breadcrumbs %}
 <ul class="breadcrumb">
     <li>
-<<<<<<< HEAD
-        <a href="{% url dashboard:index %}">{% trans 'Dashboard' %}</a>
-=======
-	<a href="{% url dashboard:index %}">{% trans "Dashboard" %}</a>
->>>>>>> 3d0fead9
+        <a href="{% url dashboard:index %}">{% trans "Dashboard" %}</a>
         <span class="divider">/</span>
     </li>
     <li class="active"><a href=".">{{ description }}</a></li>
@@ -22,28 +18,23 @@
 
 {% block header %}
 <div class="page-header">
-<<<<<<< HEAD
-    <h1>{% trans 'Vouchers' %}</h1>
-=======
-	<h1>{% trans "Vouchers" %}</h1>
->>>>>>> 3d0fead9
+    <h1>{% trans "Vouchers" %}</h1>
 </div>
 {% endblock header %}
 
 {% block dashboard_content %}
 <div class="well well-info">
     <div class="sub-header">
-<<<<<<< HEAD
-        <h3>{% trans 'Search' %}</h3>
+        <h3>{% trans "Search" %}</h3>
     </div>
     <form action="." method="get" class="form-inline">
         {% include 'partials/form_fields_inline.html' with form=form %}
-        <button type="submit" class="btn btn-primary">{% trans 'Search' %}</button>
-        <a href="{% url dashboard:voucher-list %}" class="btn">{% trans 'Reset' %}</a>
+        <button type="submit" class="btn btn-primary">{% trans "Search" %}</button>
+        <a href="{% url dashboard:voucher-list %}" class="btn">{% trans "Reset" %}</a>
     </form>
 </div>
 
-<p><a href="{% url dashboard:voucher-create %} " class="btn-large btn-primary">{% trans 'Create new voucher' %}</a></p>
+<p><a href="{% url dashboard:voucher-create %} " class="btn-large btn-primary">{% trans "Create new voucher" %}</a></p>
 
     <div class="sub-header">
         <h2>{{ description }}</h2>
@@ -51,12 +42,12 @@
     {% if vouchers.count %}
         <table class="table table-striped table-bordered">
             <tr>
-                <th>{% trans 'Name' %}</th>
-                <th>{% trans 'Code' %}</th>
-                <th>{% trans 'Is active?' %}</th>
-                <th>{% trans 'Num baskets' %}</th>
-                <th>{% trans 'Num orders' %}</th>
-                <th>{% trans 'Date created' %}</th>
+                <th>{% trans "Name" %}</th>
+                <th>{% trans "Code" %}</th>
+                <th>{% trans "Is active?" %}</th>
+                <th>{% trans "Num baskets" %}</th>
+                <th>{% trans "Num orders" %}</th>
+                <th>{% trans "Date created" %}</th>
                 <th></th>
             </tr>
             {% for voucher in vouchers %}
@@ -68,9 +59,9 @@
                 <td>{{ voucher.num_orders }}</td>
                 <td>{{ voucher.date_created }}</td>
                 <td>
-                    <a class="btn btn-info" href="{% url dashboard:voucher-stats voucher.id %}">{% trans 'Stats' %}</a>
-                    <a class="btn btn-primary" href="{% url dashboard:voucher-update voucher.id %}">{% trans 'Edit' %}</a>
-                    <a class="btn btn-danger" href="{% url dashboard:voucher-delete voucher.id %}">{% trans 'Delete' %}</a>
+                    <a class="btn btn-info" href="{% url dashboard:voucher-stats voucher.id %}">{% trans "Stats" %}</a>
+                    <a class="btn btn-primary" href="{% url dashboard:voucher-update voucher.id %}">{% trans "Edit" %}</a>
+                    <a class="btn btn-danger" href="{% url dashboard:voucher-delete voucher.id %}">{% trans "Delete" %}</a>
                 </td>
             </tr>
             {% endfor %}
@@ -79,55 +70,6 @@
             {% include "catalogue/partials/pagination.html" %}
         {% endif %}
     {% else %}
-        <p>{% trans 'No vouchers found.' %}</p>
+    <p>{% trans "No vouchers found." %}</p>
     {% endif %}
-=======
-		<h3>{% trans "Search" %}</h3>
-    </div>
-    <form action="." method="get" class="form-inline">
-		{% include 'partials/form_fields_inline.html' with form=form %}
-		<button type="submit" class="btn btn-primary">{% trans "Search" %}</button>
-		<a href="{% url dashboard:voucher-list %}" class="btn">{% trans "Reset" %}</a>
-    </form>
-</div>
-
-<p><a href="{% url dashboard:voucher-create %} " class="btn-large btn-primary">{% trans "Create new voucher" %}</a></p>
-
-	<div class="sub-header">
-		<h2>{{ description }}</h2>
-	</div>
-	{% if vouchers.count %}
-		<table class="table table-striped table-bordered">
-			<tr>
-				<th>{% trans "Name" %}</th>
-				<th>{% trans "Code" %}</th>
-				<th>{% trans "Is active?" %}</th>
-				<th>{% trans "Num baskets" %}</th>
-				<th>{% trans "Num orders" %}</th>
-				<th>{% trans "Date created" %}</th>
-				<th></th>
-			</tr>
-			{% for voucher in vouchers %}
-			<tr>
-				<td>{{ voucher.name }}</td>
-				<td>{{ voucher.code }}</td>
-				<td>{{ voucher.is_active }}</td>
-				<td>{{ voucher.num_basket_additions }}</td>
-				<td>{{ voucher.num_orders }}</td>
-				<td>{{ voucher.date_created }}</td>
-				<td>
-					<a class="btn btn-info" href="{% url dashboard:voucher-stats voucher.id %}">{% trans "Stats" %}</a>
-					<a class="btn btn-primary" href="{% url dashboard:voucher-update voucher.id %}">{% trans "Edit" %}</a>
-					<a class="btn btn-danger" href="{% url dashboard:voucher-delete voucher.id %}">{% trans "Delete" %}</a>
-				</td>
-			</tr>
-			{% endfor %}
-		</table>
-		{% if page_obj %}
-			{% include "catalogue/partials/pagination.html" %}
-		{% endif %}
-	{% else %}
-	<p>{% trans "No vouchers found." %}</p>
-	{% endif %}
->>>>>>> 3d0fead9
 {% endblock dashboard_content %}