{% extends "base.html" %}

{% load currency_filters %}
{% load category_tags %}
{% load dashboard_tags %}

{% block extrahead %}
    <link rel="stylesheet" href="{{ STATIC_URL }}css/dashboard.css" />
{% endblock %}

{% block layout %}
    <div class="navbar accounts">
        <div class="navbar-inner">
            <div class="container" style="width: auto;">
                <a href="{% url promotions:home %}" class="brand">Oscar</a>
                <ul class="nav pull-right">
                    {% if user.is_authenticated %}
<<<<<<< HEAD
=======
                        <li><span>Welcome <em>{{ user.username }}</em></span></li>
>>>>>>> 6206a184
                        <li><a href="{% url customer:summary %}" class="app-ico ico_profile">Profile</a></li>
        				<li><a href="{% url customer:logout %}" class="app-ico ico_logout">Logout</a></li>
                    {% else %}
                        <li><a href="{% url customer:login %}" class="app-ico ico_logout">Login</a></li>
                    {% endif %}
                </ul>
            </div>
        </div><!-- /navbar-inner -->
    </div><!-- /navbar -->

    <div class="container-fluid dashboard">
        <div class="row-fluid">
            {% dashboard_navigation request.user %}
            <ul class="breadcrumb">
              <li>
                <a href="{% url dashboard:index %}">Dashboard</a> <span class="divider">/</span>
              </li>
            </ul>
			<ul class="primary-nav">
				{% for item in nav_items %}
				<li><a class="submenu" href="{{ item.url }}">{{ item.text }}</a></li>
				{% endfor %}
			</ul>

            <div class="offset3 content">
                {% block header %}{% endblock %}
                <div class="page-content">
                    {% for message in messages %}
                	<div class="alert alert-{{ message.tags }}">
                		<a class="close">x</a>
                		{{ message }}
                	</div>
                    {% endfor %}
                    {% block content %}
						{% block dashboard_content %}{% endblock dashboard_content %}
                    {% endblock content %}
                </div>
            </div><!-- /span9 --> 

        </div><!-- /row-fluid -->        
    </div><!-- /container -->       
{% endblock %}

{# Block for additional scripts #}
{% block extrascripts %}
    <!-- dashboard js -->
    <script src="{{ STATIC_URL }}js/oscar/dashboard.js" type="text/javascript" charset="utf-8"></script>
{% endblock %}<|MERGE_RESOLUTION|>--- conflicted
+++ resolved
@@ -15,10 +15,7 @@
                 <a href="{% url promotions:home %}" class="brand">Oscar</a>
                 <ul class="nav pull-right">
                     {% if user.is_authenticated %}
-<<<<<<< HEAD
-=======
                         <li><span>Welcome <em>{{ user.username }}</em></span></li>
->>>>>>> 6206a184
                         <li><a href="{% url customer:summary %}" class="app-ico ico_profile">Profile</a></li>
         				<li><a href="{% url customer:logout %}" class="app-ico ico_logout">Logout</a></li>
                     {% else %}
