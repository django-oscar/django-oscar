{% extends 'dashboard/layout.html' %}
{% load currency_filters %}

{% block body_class %}catalogue{% endblock %}

{% block title %}
Update product | {{ block.super }}
{% endblock %}

{% block breadcrumbs %}
<ul class="breadcrumb">
    <li>
        <a href="{% url dashboard:index %}">Dashboard</a>
        <span class="divider">/</span>
    </li>
    <li>
        <a href="{% url dashboard:catalogue-product-list %}">Catalogue</a>
        <span class="divider">/</span>
    </li>
    <li class="active"><a href=".">{{ title }}</a></li>
</ul>
{% endblock %}

{% block header %}
<div class="page-header">
	<h1>{{ title }}</h1>
</div>
{% endblock header %}

{% block dashboard_content %}
<form action="." method="post" class="product-new form-horizontal" enctype="multipart/form-data">
	{% csrf_token %}
    <div class="well well-blank">
        <div class="sub-header">
            <h3>Product Details</h3>
        </div>
        {% for field in form %}
<<<<<<< HEAD
            {% if 'attr' not in field.id_for_label %}
=======
            {% if forloop.counter > 4 %}
                <div class="form-inline pull-left">
                	{% if field.is_hidden %}
                		{{ field }}
                	{% else %}
                		{{ field.label_tag }}
                		{{ field }}
                			{% for error in field.errors %}
                				<ul class="help-block">
                					<li>{{ error|escape }}</li>
                				</ul>
                			{% endfor %}
                        {% if field.help_text %}
                            <span class='help-block'>
                                {{ field.help_text|safe }}
                            </span>
                        {% endif %}
                	{% endif %}
            	</div>
            {% else %}
>>>>>>> 3e3b59b0
                <div class="control-group {% for error in field.errors %}error{% endfor %} fields-full">
                    {% if field.is_hidden %}
                        {{ field }}
                    {% else %}
                    {{ field.label_tag }}
                    <div class="controls">
                        {{ field }}
                            {% for error in field.errors %}
                            <span class="help-block">
                                {{ error|escape }}
                            </span>
                            {% endfor %}
                        {% if field.help_text %}
                            <span class='help-block'>
                                {{ field.help_text }}
                            </span>
                        {% endif %}
                    </div>
                    {% endif %}
                </div>
			{% endif %}
        {% endfor %}
    </div>
<<<<<<< HEAD
	<div class="well well-blank form-inline">
		<div class="sub-header">
			<h3>Product Attributes</h3>
			{% for field in form %}
	            {% if 'attr' in field.id_for_label %}
	 			{{ field }}
				{{ field.label_tag }}
				{% endif %}
	        {% endfor %}
			<div class="control-group fields-full">
				<label class="control-label">Product class</label>
				<div class="controls">
					<select id="select01">
						<option>{{ product.product_class }}</option>
					</select>
				</div>
			</div>
			<div class="control-group fields-full">
				Variances
			</div>
		</div>
	</div>
		
	<div class="well well-blank form-horizontal">	
=======

	<div class="well form-inline">
>>>>>>> 3e3b59b0
		<div class="sub-header">
			<h3>Category</h3>
		</div>
    	{{ category_formset.management_form }}
		        {% for category_form in category_formset %}
		        {% include "partials/form_fields_inline.html" with form=category_form %}
		        <hr/>
	        {% endfor %}
	</div>
<<<<<<< HEAD
	
	<div class="well well-blank form-inline">
=======

	<div class="well form-inline">
>>>>>>> 3e3b59b0
    	<div class="sub-header">
    	   <h3>Upload, Change or Remove Images</h3>
    	</div>
    	{{ image_formset.management_form }}
    	{% for image_form in image_formset %}
    		{% include "dashboard/partials/product_images.html" with form=image_form %}
    		<hr/>
    	{% endfor %}
	</div>
<<<<<<< HEAD
	
	<div class="well well-blank fields-full">
=======

	<div class="well fields-full">
>>>>>>> 3e3b59b0
		<div class="sub-header">
		    <h3>Stock and price information</h3>
		</div>
		{% block stockrecord_form %}
		    <div class="row ">
                {{ stockrecord_form.non_field_errors }}
                {% for field in stockrecord_form %}
                <div class="control-group {% for error in field.errors %}error{% endfor %} span6 pull-left {% if forloop.counter|divisibleby:2 %}{% else %}pull-clear{% endif %}">
                    {% if field.is_hidden %}
                        {{ field }}
                    {% else %}
                    {{ field.label_tag }}
                    <div class="controls">
                        {{ field }}
                            {% for error in field.errors %}
                            <span class="help-block">
                                {{ error|escape }}
                            </span>
                            {% endfor %}
                        {% if field.help_text %}
                            <span class='help-block'>
                                {{ field.help_text }}
                            </span>
                        {% endif %}
                    </div>
                    {% endif %}
                </div>
                {% endfor %}
            </div>
		{% endblock %}
	</div>
	<div class="form-actions">
        <button class="btn btn-primary btn-large" type="submit">Save Product</button> or
            <a href="{% url dashboard:catalogue-product-list %}">cancel</a>
            {% if product %}
                <a class="btn btn-success btn-large pull-right" href="{{ product.get_absolute_url }}">View on site</a>
            {% endif %}
	</div>
</form>
{% endblock dashboard_content %}<|MERGE_RESOLUTION|>--- conflicted
+++ resolved
@@ -35,11 +35,8 @@
             <h3>Product Details</h3>
         </div>
         {% for field in form %}
-<<<<<<< HEAD
             {% if 'attr' not in field.id_for_label %}
-=======
-            {% if forloop.counter > 4 %}
-                <div class="form-inline pull-left">
+				<div class="control-group {% for error in field.errors %}error{% endfor %} fields-full">
                 	{% if field.is_hidden %}
                 		{{ field }}
                 	{% else %}
@@ -50,39 +47,18 @@
                 					<li>{{ error|escape }}</li>
                 				</ul>
                 			{% endfor %}
+
                         {% if field.help_text %}
                             <span class='help-block'>
                                 {{ field.help_text|safe }}
                             </span>
                         {% endif %}
+
                 	{% endif %}
             	</div>
-            {% else %}
->>>>>>> 3e3b59b0
-                <div class="control-group {% for error in field.errors %}error{% endfor %} fields-full">
-                    {% if field.is_hidden %}
-                        {{ field }}
-                    {% else %}
-                    {{ field.label_tag }}
-                    <div class="controls">
-                        {{ field }}
-                            {% for error in field.errors %}
-                            <span class="help-block">
-                                {{ error|escape }}
-                            </span>
-                            {% endfor %}
-                        {% if field.help_text %}
-                            <span class='help-block'>
-                                {{ field.help_text }}
-                            </span>
-                        {% endif %}
-                    </div>
-                    {% endif %}
-                </div>
 			{% endif %}
         {% endfor %}
     </div>
-<<<<<<< HEAD
 	<div class="well well-blank form-inline">
 		<div class="sub-header">
 			<h3>Product Attributes</h3>
@@ -100,17 +76,10 @@
 					</select>
 				</div>
 			</div>
-			<div class="control-group fields-full">
-				Variances
-			</div>
 		</div>
 	</div>
-		
-	<div class="well well-blank form-horizontal">	
-=======
 
-	<div class="well form-inline">
->>>>>>> 3e3b59b0
+	<div class="well well-blank form-inline">
 		<div class="sub-header">
 			<h3>Category</h3>
 		</div>
@@ -120,13 +89,7 @@
 		        <hr/>
 	        {% endfor %}
 	</div>
-<<<<<<< HEAD
-	
 	<div class="well well-blank form-inline">
-=======
-
-	<div class="well form-inline">
->>>>>>> 3e3b59b0
     	<div class="sub-header">
     	   <h3>Upload, Change or Remove Images</h3>
     	</div>
@@ -136,13 +99,7 @@
     		<hr/>
     	{% endfor %}
 	</div>
-<<<<<<< HEAD
-	
 	<div class="well well-blank fields-full">
-=======
-
-	<div class="well fields-full">
->>>>>>> 3e3b59b0
 		<div class="sub-header">
 		    <h3>Stock and price information</h3>
 		</div>
