{% extends 'dashboard/layout.html' %}
{% load currency_filters %}
{% load i18n %}
<<<<<<< HEAD
{% block body_class %}catalogue{% endblock %}

{% block title %}
{% trans 'Catalogue management' %} | {{ block.super }}
=======

{% block body_class %}catalogue{% endblock %}

{% block title %}
{% trans "Catalogue management" %} | {{ block.super }}
>>>>>>> 3d0fead9
{% endblock %}

{% block breadcrumbs %}
<ul class="breadcrumb">
    <li>
<<<<<<< HEAD
        <a href="{% url dashboard:index %}">{% trans 'Dashboard' %}</a>
        <span class="divider">/</span>
    </li>
    <li class="active"><a href=".">{% trans 'Catalogue' %}</a></li>
=======
	<a href="{% url dashboard:index %}">{% trans "Dashboard" %}</a>
        <span class="divider">/</span>
    </li>
	<li class="active"><a href=".">{% trans "Catalogue" %}</a></li>
>>>>>>> 3d0fead9
</ul>
{% endblock %}

{% block header %}
<div class="page-header action">
<<<<<<< HEAD
    <h1>{% trans 'Catalogue management' %}</h1>
=======
	<h1>{% trans "Catalogue management" %}</h1>
>>>>>>> 3d0fead9
</div>
{% endblock header %}

{% block dashboard_content %}

<div class="well well-info">
    <h3 class="app-ico ico_expand icon">{% trans 'Create new product' %}</h3>
    <form action="{% url dashboard:catalogue-product-create %}" method="get" class="form-inline">
<<<<<<< HEAD
        <label for="id_promotion_type">{% trans 'Create a new product of type' %}</label>
        <select id="id_promotion_type" name="product_class">
            <option>{% trans '-- choose type --' %}</option>
            {% for product_class in product_classes %}
            <option value="{{ product_class.id }}">{{ product_class.name }}</option>
            {% endfor %}
        </select>
        <input type="submit" value="{% trans 'New Product' %}" class="btn-primary" />
=======
		<label for="id_promotion_type">{% trans "Create a new product of type" %}</label>
		<select id="id_promotion_type" name="product_class">
			<option> -- choose type --</option>
			{% for product_class in product_classes %}
			<option value="{{ product_class.id }}">{{ product_class.name }}</option>
			{% endfor %}
		</select>
		<input type="submit" value="{% trans "New Product" %}" class="btn-primary" />
>>>>>>> 3d0fead9
    </form>
</div>

<div class="well well-danger">
    <h3 class="app-ico ico_magnify icon">{% trans 'Search Products' %}</h3>
    <form action="." method="get" class="form-inline">
<<<<<<< HEAD
        {% include "partials/form_fields_inline.html" with form=form %}
        <button type="submit" class="btn btn-primary">{% trans 'Search' %}</button>
=======
		{% include "partials/form_fields_inline.html" with form=form %}
		<button type="submit" class="btn btn-primary">{% trans "Search" %}</button>
>>>>>>> 3d0fead9
    </form>
</div>

<div class="sub-header">
    <h2>{{ queryset_description }}</h2>
</div>
{% if products %}
<form action="." method="post">
    {% csrf_token %}
<table class="table table-striped table-bordered">
    <tr>
<<<<<<< HEAD
        <th>{% trans 'UPC' %}</th>
        <th>{% trans 'Title' %}</th>
        <th>{% trans 'Product class' %}</th>
        <th>{% trans 'Status' %}</th>
        <th>{% trans 'Partner' %}</th>
        <th>{% trans 'Partner SKU' %}</th>
        <th>{% trans 'Price excl. tax' %}</th>
        <th>{% trans 'Price incl. tax' %}</th>
        <th>{% trans 'Number in stock' %}</th>
        <th>{% trans 'Number allocated' %}</th>
=======
		<th>{% trans "UPC" %}</th>
		<th>{% trans "Title" %}</th>
		<th>{% trans "Product class" %}</th>
		<th>{% trans "Status" %}</th>
		<th>{% trans "Partner" %}</th>
		<th>{% trans "Partner SKU" %}</th>
		<th>{% trans "Price excl. tax" %}</th>
		<th>{% trans "Price incl. tax" %}</th>
		<th>{% trans "Number in stock" %}</th>
		<th>{% trans "Number allocated" %}</th>
>>>>>>> 3d0fead9
        <th></th>
    </tr>
    {% for product in products %}
    <tr>
        <td>{{ product.upc|default:"-" }}</td>
        <td>{{ product.get_title }}</td>
<<<<<<< HEAD
        <td>{{ product.product_class.name }}</td>
        <td>{{ product.status|default:"-" }}</td>
        {% with stockrecord=product.stockrecord %}
            <td>{{ stockrecord.partner.name }}</td>
            <td>{{ stockrecord.partner_sku }}</td>
            <td>{{ stockrecord.price_excl_tax|currency }}</td>
            <td>{{ stockrecord.price_incl_tax|currency }}</td>
            <td>{{ stockrecord.num_in_stock }}</td>
            <td>{{ stockrecord.num_allocated }}</td>
        {% endwith %}
        <td>
            <a class="btn btn-info" href="{% url dashboard:catalogue-product product.id %}">{% trans 'Edit' %}</a>
        </td>
=======
		<td>{{ product.product_class.name }}</td>
		<td>{{ product.status|default:"-" }}</td>
		{% with stockrecord=product.stockrecord %}
			<td>{{ stockrecord.partner.name }}</td>
			<td>{{ stockrecord.partner_sku }}</td>
			<td>{{ stockrecord.price_excl_tax|currency }}</td>
			<td>{{ stockrecord.price_incl_tax|currency }}</td>
			<td>{{ stockrecord.num_in_stock }}</td>
			<td>{{ stockrecord.num_allocated }}</td>
		{% endwith %}
		<td>
			<a class="btn btn-info" href="{% url dashboard:catalogue-product product.id %}">{% trans "Edit" %}</a>
			<a class="btn btn-success" href="{{ product.get_absolute_id }}">{% trans "View on site" %}</a>
		</td>
>>>>>>> 3d0fead9
    </tr>
    {% endfor %}
</table>

{% if page_obj %}
    {% include "catalogue/partials/pagination.html" %}
{% endif %}

</form>

{% else %}

<<<<<<< HEAD
<p>{% trans 'No products found.' %}</p>
=======
<p>{% trans "No products found." %}</p>
>>>>>>> 3d0fead9

{% endif %}

{% endblock dashboard_content %}<|MERGE_RESOLUTION|>--- conflicted
+++ resolved
@@ -1,44 +1,26 @@
 {% extends 'dashboard/layout.html' %}
 {% load currency_filters %}
 {% load i18n %}
-<<<<<<< HEAD
-{% block body_class %}catalogue{% endblock %}
-
-{% block title %}
-{% trans 'Catalogue management' %} | {{ block.super }}
-=======
 
 {% block body_class %}catalogue{% endblock %}
 
 {% block title %}
 {% trans "Catalogue management" %} | {{ block.super }}
->>>>>>> 3d0fead9
 {% endblock %}
 
 {% block breadcrumbs %}
 <ul class="breadcrumb">
     <li>
-<<<<<<< HEAD
-        <a href="{% url dashboard:index %}">{% trans 'Dashboard' %}</a>
+        <a href="{% url dashboard:index %}">{% trans "Dashboard" %}</a>
         <span class="divider">/</span>
     </li>
-    <li class="active"><a href=".">{% trans 'Catalogue' %}</a></li>
-=======
-	<a href="{% url dashboard:index %}">{% trans "Dashboard" %}</a>
-        <span class="divider">/</span>
-    </li>
-	<li class="active"><a href=".">{% trans "Catalogue" %}</a></li>
->>>>>>> 3d0fead9
+    <li class="active"><a href=".">{% trans "Catalogue" %}</a></li>
 </ul>
 {% endblock %}
 
 {% block header %}
 <div class="page-header action">
-<<<<<<< HEAD
     <h1>{% trans 'Catalogue management' %}</h1>
-=======
-	<h1>{% trans "Catalogue management" %}</h1>
->>>>>>> 3d0fead9
 </div>
 {% endblock header %}
 
@@ -47,7 +29,6 @@
 <div class="well well-info">
     <h3 class="app-ico ico_expand icon">{% trans 'Create new product' %}</h3>
     <form action="{% url dashboard:catalogue-product-create %}" method="get" class="form-inline">
-<<<<<<< HEAD
         <label for="id_promotion_type">{% trans 'Create a new product of type' %}</label>
         <select id="id_promotion_type" name="product_class">
             <option>{% trans '-- choose type --' %}</option>
@@ -56,29 +37,14 @@
             {% endfor %}
         </select>
         <input type="submit" value="{% trans 'New Product' %}" class="btn-primary" />
-=======
-		<label for="id_promotion_type">{% trans "Create a new product of type" %}</label>
-		<select id="id_promotion_type" name="product_class">
-			<option> -- choose type --</option>
-			{% for product_class in product_classes %}
-			<option value="{{ product_class.id }}">{{ product_class.name }}</option>
-			{% endfor %}
-		</select>
-		<input type="submit" value="{% trans "New Product" %}" class="btn-primary" />
->>>>>>> 3d0fead9
     </form>
 </div>
 
 <div class="well well-danger">
     <h3 class="app-ico ico_magnify icon">{% trans 'Search Products' %}</h3>
     <form action="." method="get" class="form-inline">
-<<<<<<< HEAD
         {% include "partials/form_fields_inline.html" with form=form %}
         <button type="submit" class="btn btn-primary">{% trans 'Search' %}</button>
-=======
-		{% include "partials/form_fields_inline.html" with form=form %}
-		<button type="submit" class="btn btn-primary">{% trans "Search" %}</button>
->>>>>>> 3d0fead9
     </form>
 </div>
 
@@ -90,7 +56,6 @@
     {% csrf_token %}
 <table class="table table-striped table-bordered">
     <tr>
-<<<<<<< HEAD
         <th>{% trans 'UPC' %}</th>
         <th>{% trans 'Title' %}</th>
         <th>{% trans 'Product class' %}</th>
@@ -101,25 +66,12 @@
         <th>{% trans 'Price incl. tax' %}</th>
         <th>{% trans 'Number in stock' %}</th>
         <th>{% trans 'Number allocated' %}</th>
-=======
-		<th>{% trans "UPC" %}</th>
-		<th>{% trans "Title" %}</th>
-		<th>{% trans "Product class" %}</th>
-		<th>{% trans "Status" %}</th>
-		<th>{% trans "Partner" %}</th>
-		<th>{% trans "Partner SKU" %}</th>
-		<th>{% trans "Price excl. tax" %}</th>
-		<th>{% trans "Price incl. tax" %}</th>
-		<th>{% trans "Number in stock" %}</th>
-		<th>{% trans "Number allocated" %}</th>
->>>>>>> 3d0fead9
         <th></th>
     </tr>
     {% for product in products %}
     <tr>
         <td>{{ product.upc|default:"-" }}</td>
         <td>{{ product.get_title }}</td>
-<<<<<<< HEAD
         <td>{{ product.product_class.name }}</td>
         <td>{{ product.status|default:"-" }}</td>
         {% with stockrecord=product.stockrecord %}
@@ -132,23 +84,8 @@
         {% endwith %}
         <td>
             <a class="btn btn-info" href="{% url dashboard:catalogue-product product.id %}">{% trans 'Edit' %}</a>
+            <a class="btn btn-success" href="{{ product.get_absolute_id }}">{% trans "View on site" %}</a>
         </td>
-=======
-		<td>{{ product.product_class.name }}</td>
-		<td>{{ product.status|default:"-" }}</td>
-		{% with stockrecord=product.stockrecord %}
-			<td>{{ stockrecord.partner.name }}</td>
-			<td>{{ stockrecord.partner_sku }}</td>
-			<td>{{ stockrecord.price_excl_tax|currency }}</td>
-			<td>{{ stockrecord.price_incl_tax|currency }}</td>
-			<td>{{ stockrecord.num_in_stock }}</td>
-			<td>{{ stockrecord.num_allocated }}</td>
-		{% endwith %}
-		<td>
-			<a class="btn btn-info" href="{% url dashboard:catalogue-product product.id %}">{% trans "Edit" %}</a>
-			<a class="btn btn-success" href="{{ product.get_absolute_id }}">{% trans "View on site" %}</a>
-		</td>
->>>>>>> 3d0fead9
     </tr>
     {% endfor %}
 </table>
@@ -161,11 +98,7 @@
 
 {% else %}
 
-<<<<<<< HEAD
 <p>{% trans 'No products found.' %}</p>
-=======
-<p>{% trans "No products found." %}</p>
->>>>>>> 3d0fead9
 
 {% endif %}
 
