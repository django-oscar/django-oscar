--- conflicted
+++ resolved
@@ -2,11 +2,7 @@
 <!DOCTYPE html> 
 <html lang="{% block language %}en-gb{% endblock %}">
     <head>
-<<<<<<< HEAD
-        <title>{% if display_version %}[Build {{ version }}] {% endif %}{% block title %}{{ shop_name }} - {{ shop_tagline }}{% endblock %}</title>
-=======
-		<title>{% if display_version %}[{% trans "Build" %} {{ version }}] {% endif %}{% block title %}{{ shop_name }} - {{ shop_tagline }}{% endblock %}</title>
->>>>>>> 3d0fead9
+        <title>{% if display_version %}[{% trans "Build" %} {{ version }}] {% endif %}{% block title %}{{ shop_name }} - {{ shop_tagline }}{% endblock %}</title>
         <meta http-equiv="content-type" content="text/html; charset=UTF-8"/>
         <meta name="created" content='{% now "jS M Y h:i" %}' />
         <meta name="description" content="{% block description %}{% endblock %}" />
@@ -70,12 +66,7 @@
             });
         </script>
 
-<<<<<<< HEAD
         {# Page meta-data #}
-        <!-- Version: {{ version }} -->
-=======
-		{# Page meta-data #}
-		<!-- {% trans "Version:" %} {{ version }} -->
->>>>>>> 3d0fead9
+        <!-- {% trans "Version:" %} {{ version }} -->
     </body>
 </html>