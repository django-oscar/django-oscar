{% extends "catalogue/detail.html" %}
{% load i18n %}

{% block product_review %}
<<<<<<< HEAD
{% if review %}
    <h4 id="review-{{ review.pk }}">{{ review.title }}</h4>
    <p>{% trans 'Score:' %} {{ review.score|floatformat:1 }} / 5.0</p>
    <p>{% trans 'Comments:' %} {{ review.body }}</p>
=======
{% if review %}		
    <h4 id="review-{{ review.pk }}"> {{ review.title }} </h4>
	<p> {% trans "Score:" %} {{ review.score|floatformat:1 }} / 5.0</p>
	<p> {% trans "Comments:" %} {{ review.body }}</p>
>>>>>>> 3d0fead9
{% endif %}
{% endblock %}<|MERGE_RESOLUTION|>--- conflicted
+++ resolved
@@ -2,16 +2,9 @@
 {% load i18n %}
 
 {% block product_review %}
-<<<<<<< HEAD
 {% if review %}
     <h4 id="review-{{ review.pk }}">{{ review.title }}</h4>
-    <p>{% trans 'Score:' %} {{ review.score|floatformat:1 }} / 5.0</p>
-    <p>{% trans 'Comments:' %} {{ review.body }}</p>
-=======
-{% if review %}		
-    <h4 id="review-{{ review.pk }}"> {{ review.title }} </h4>
-	<p> {% trans "Score:" %} {{ review.score|floatformat:1 }} / 5.0</p>
-	<p> {% trans "Comments:" %} {{ review.body }}</p>
->>>>>>> 3d0fead9
+    <p>{% trans "Score:" %} {{ review.score|floatformat:1 }} / 5.0</p>
+    <p>{% trans "Comments:" %} {{ review.body }}</p>
 {% endif %}
 {% endblock %}