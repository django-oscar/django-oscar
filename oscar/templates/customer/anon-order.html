--- conflicted
+++ resolved
@@ -11,14 +11,11 @@
 
 {% block content %}
 <div class="sub-header">
-<<<<<<< HEAD
-=======
-	<h3>{% trans 'Status' %}</h3>
+    <h3>{% trans 'Status' %}</h3>
 </div>
 <p>{{ order.status }}</p>
 
 <div class="sub-header">
->>>>>>> 3d0fead9
     <h3>{% trans 'Shipping address' %}</h3>
 </div>
 <table class="table table-striped table-bordered">
@@ -58,11 +55,7 @@
         <th>{% trans 'Product' %}</th>
         <th>{% trans 'Availability' %}</th>
         <th>{% trans 'Quantity' %}</th>
-<<<<<<< HEAD
-        <th>{% trans 'Line price exc. tax' %}</th>
-=======
         <th>{% trans 'Line price excl. tax' %} tax</th>
->>>>>>> 3d0fead9
         <th>{% trans 'Line price incl. tax' %}</th>
         <th>{% trans 'Status' %}</th>
         <th></th>
