{% extends "layout_2_col.html" %}
{% load i18n %}
{% load currency_filters %}
{% load i18n %}

{% block column_left %} 
   <div class="well" style="padding: 8px 0;">
       {% load flatpages %}
       <ul class="nav nav-list">
<<<<<<< HEAD
           <li class="nav-header">{% trans 'Pages' %}</li>
=======
		   <li class="nav-header">{% trans "Pages" %}</li>
>>>>>>> 3d0fead9
           {% get_flatpages '/help/' as flatpages %}
           {% for page in flatpages %}
           <li><a href="{{ page.url }}">{{ page.title }}</a></li>
           {% endfor %}
       </ul>
   </div>
{% endblock %}

{% block flatpage %}
    <div class="sub-header">
        <h1>{{ flatpage.title }}</h1>
    </div>
    {{ flatpage.content }}
    {% load flatpages %}
    {% get_flatpages '/help/' as flatpages %}
    <dl class="accordion">
        {% for page in flatpages %}
            <dt>{{ page.title }}</dt>
            <dd>
                <div>
                    {{ page.content|safe }}
                </div>
            </dd>
        {% endfor %}
    </dl>
{% endblock %}<|MERGE_RESOLUTION|>--- conflicted
+++ resolved
@@ -7,11 +7,7 @@
    <div class="well" style="padding: 8px 0;">
        {% load flatpages %}
        <ul class="nav nav-list">
-<<<<<<< HEAD
-           <li class="nav-header">{% trans 'Pages' %}</li>
-=======
-		   <li class="nav-header">{% trans "Pages" %}</li>
->>>>>>> 3d0fead9
+           <li class="nav-header">{% trans "Pages" %}</li>
            {% get_flatpages '/help/' as flatpages %}
            {% for page in flatpages %}
            <li><a href="{{ page.url }}">{{ page.title }}</a></li>
