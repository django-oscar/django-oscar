--- conflicted
+++ resolved
@@ -20,7 +20,7 @@
                 {% endfor %}
                 </ul>
             {% else %}
-                 <p class="star">{%  trans "No Rating" %}</p>
+                 <p class="star">{% trans "No Rating" %}</p>
             {% endif %}
         {% endwith %}
     {% endblock product_review %}
@@ -30,21 +30,13 @@
     <div class="product_price">
         {% if product.has_stockrecord %}    
             {% if product.is_group %}
-<<<<<<< HEAD
                 <h4><span>{% trans "From" %}</span> {{ product.min_variant_price_incl_tax|currency }}</h4>
-=======
-			<h4><span>{% trans "From" %}</span> {{ product.min_variant_price_incl_tax|currency }}</h4>
->>>>>>> 3d0fead9
             {% else %}
                 <h4>{{ product.stockrecord.price_incl_tax|currency }}</h4>
             {% endif %}
             <p class="app-ico {{ product.stockrecord.availability_code }} avaliability ">{{ product.stockrecord.availability|truncatewords:2 }}</p>
         {% else %}
-<<<<<<< HEAD
             <p class="app-ico avaliability outofstock">{% trans "Not available" %}</p>
-=======
-		<p class="app-ico avaliability outofstock">{% trans "Not available" %}</p>
->>>>>>> 3d0fead9
         {% endif %}
 
         {% include "catalogue/partials/add_to_basket_form_compact.html" %}
