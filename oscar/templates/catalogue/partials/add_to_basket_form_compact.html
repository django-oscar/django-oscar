--- conflicted
+++ resolved
@@ -5,9 +5,5 @@
 <form action="{% url basket:add %}" method="post">
     {% csrf_token %}
     {{ basket_form.as_p }}
-<<<<<<< HEAD
-    <input type="submit" class="btn btn-primary" value="{% trans 'Add to basket' %}" />
-=======
-	<button type="submit" class="btn btn-primary">{% trans "Add to basket" %}</button>
->>>>>>> 3d0fead9
+    <button type="submit" class="btn btn-primary">{% trans "Add to basket" %}</button>
 </form>