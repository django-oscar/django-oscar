{% extends "layout_2_col.html" %}
{% load currency_filters %}
{% load basket_tags %}
{% load promotion_tags %}
{% load i18n %}
<<<<<<< HEAD

=======
>>>>>>> 3d0fead9

{% block title %}
{{ summary }} | {{ block.super }}
{% endblock %}

{% block header %}
{% endblock header %}

{% block breadcrumbs %}
<ul class="breadcrumb">
    <li>
<<<<<<< HEAD
        <a href="{% url promotions:home %}">{% trans "Home" %}</a>
=======
	<a href="{% url promotions:home %}">{% trans "Home" %}</a>
>>>>>>> 3d0fead9
        <span class="divider">/</span>
    </li>
    <li class="active"><a href=".">{{ summary }}</a></li>
</ul>
{% endblock %}

{% block column_left %}
    <div class="side_categories" style="padding: 8px 0;">
        {% if categories %}
<<<<<<< HEAD
        <ul class="nav nav-list">
            <li class="nav-header">{% trans "Browse Categories" %}</li>
            {% for category in categories %}
=======
    	<ul class="nav nav-list">
			<li class="nav-header">{% trans "Browse Categories" %}</li>
    	    {% for category in categories %}
>>>>>>> 3d0fead9
            <li><a href="{{ category.0.get_absolute_url }}">{{ category.0.name }}</a>
                {% if category.1 %}
                <ul>
                    {% for subcategory in category.1 %}
                    <li><a href="{{ subcategory.0.get_absolute_url }}">{{ subcategory.0.name }}</a>
                    {% endfor %}
                </ul>
                    {% endif %}
            </li>
            {% endfor %}
        </ul>
        {% endif %}
    </div>
{% endblock %}

{% block content %}
    <div class="sub-header">
        <h1>{{ summary }}</h1>
    </div>
    {% if category.description %}
        <div class="row-fluid">
            <div class="span9"><p>{{ category.description }}</p></div>
            {% if category.image %}
                <div class="span3"><img src="{{ category.image.url }}" alt="{{ summary }}" /></div>
            {% endif %}
        </div>
    {% endif %}

    {% if products.count %}
        <section>
            <div class="mod">
                {% if page_obj %}
                    {% include "catalogue/partials/pagination.html" %}
                {% endif %}
                <ol class="products four">
                    {% for product in products %}
                    <li>{% include "catalogue/partials/product.html" %}</li>
                    {% endfor %}
                </ol>
                {% if page_obj %}
                    {% include "catalogue/partials/pagination.html" %}
                {% endif %}
            </div>
        </section>
    {% else %}
<<<<<<< HEAD
        <p class="nonefound">{% trans "No products found." %}</p>
=======
	<p class="nonefound">{% trans "No products found." %}</p>
>>>>>>> 3d0fead9
    {% endif %}
{% endblock content %}<|MERGE_RESOLUTION|>--- conflicted
+++ resolved
@@ -3,10 +3,6 @@
 {% load basket_tags %}
 {% load promotion_tags %}
 {% load i18n %}
-<<<<<<< HEAD
-
-=======
->>>>>>> 3d0fead9
 
 {% block title %}
 {{ summary }} | {{ block.super }}
@@ -18,11 +14,7 @@
 {% block breadcrumbs %}
 <ul class="breadcrumb">
     <li>
-<<<<<<< HEAD
         <a href="{% url promotions:home %}">{% trans "Home" %}</a>
-=======
-	<a href="{% url promotions:home %}">{% trans "Home" %}</a>
->>>>>>> 3d0fead9
         <span class="divider">/</span>
     </li>
     <li class="active"><a href=".">{{ summary }}</a></li>
@@ -32,15 +24,9 @@
 {% block column_left %}
     <div class="side_categories" style="padding: 8px 0;">
         {% if categories %}
-<<<<<<< HEAD
         <ul class="nav nav-list">
             <li class="nav-header">{% trans "Browse Categories" %}</li>
             {% for category in categories %}
-=======
-    	<ul class="nav nav-list">
-			<li class="nav-header">{% trans "Browse Categories" %}</li>
-    	    {% for category in categories %}
->>>>>>> 3d0fead9
             <li><a href="{{ category.0.get_absolute_url }}">{{ category.0.name }}</a>
                 {% if category.1 %}
                 <ul>
@@ -86,10 +72,6 @@
             </div>
         </section>
     {% else %}
-<<<<<<< HEAD
         <p class="nonefound">{% trans "No products found." %}</p>
-=======
-	<p class="nonefound">{% trans "No products found." %}</p>
->>>>>>> 3d0fead9
     {% endif %}
 {% endblock content %}